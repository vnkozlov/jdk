--- conflicted
+++ resolved
@@ -2000,7 +2000,6 @@
   } else {
     // klass is an array of primitives, so its module is java.base
     module_name = JAVA_BASE_NAME;
-<<<<<<< HEAD
   }
 
   if (has_cl_name || has_mod_name) {
@@ -2014,21 +2013,6 @@
     return fqn;
   }
 
-=======
-  }
-
-  if (has_cl_name || has_mod_name) {
-    msglen += delim_len;
-  }
-
-  char* message = NEW_RESOURCE_ARRAY_RETURN_NULL(char, msglen);
-
-  // Just return the FQN if error in allocating string
-  if (message == NULL) {
-    return fqn;
-  }
-
->>>>>>> b5f2c3aa
   jio_snprintf(message, msglen, "%s%s%s%s%s%s%s",
                class_loader_name,
                (has_cl_name) ? delim : "",
@@ -2046,15 +2030,9 @@
   const char* caster_name = class_loader_and_module_name(caster_klass);
 
   const char* target_name = class_loader_and_module_name(target_klass);
-<<<<<<< HEAD
 
   size_t msglen = strlen(caster_name) + strlen(" cannot be cast to ") + strlen(target_name) + 1;
 
-=======
-
-  size_t msglen = strlen(caster_name) + strlen(" cannot be cast to ") + strlen(target_name) + 1;
-
->>>>>>> b5f2c3aa
   char* message = NEW_RESOURCE_ARRAY_RETURN_NULL(char, msglen);
   if (message == NULL) {
     // Shouldn't happen, but don't cause even more problems if it does
