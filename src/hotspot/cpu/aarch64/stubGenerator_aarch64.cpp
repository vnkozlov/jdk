/*
 * Copyright (c) 2003, 2023, Oracle and/or its affiliates. All rights reserved.
 * Copyright (c) 2014, 2022, Red Hat Inc. All rights reserved.
 * DO NOT ALTER OR REMOVE COPYRIGHT NOTICES OR THIS FILE HEADER.
 *
 * This code is free software; you can redistribute it and/or modify it
 * under the terms of the GNU General Public License version 2 only, as
 * published by the Free Software Foundation.
 *
 * This code is distributed in the hope that it will be useful, but WITHOUT
 * ANY WARRANTY; without even the implied warranty of MERCHANTABILITY or
 * FITNESS FOR A PARTICULAR PURPOSE.  See the GNU General Public License
 * version 2 for more details (a copy is included in the LICENSE file that
 * accompanied this code).
 *
 * You should have received a copy of the GNU General Public License version
 * 2 along with this work; if not, write to the Free Software Foundation,
 * Inc., 51 Franklin St, Fifth Floor, Boston, MA 02110-1301 USA.
 *
 * Please contact Oracle, 500 Oracle Parkway, Redwood Shores, CA 94065 USA
 * or visit www.oracle.com if you need additional information or have any
 * questions.
 *
 */

#include "precompiled.hpp"
#include "asm/macroAssembler.hpp"
#include "asm/macroAssembler.inline.hpp"
#include "asm/register.hpp"
#include "atomic_aarch64.hpp"
#include "compiler/oopMap.hpp"
#include "gc/shared/barrierSet.hpp"
#include "gc/shared/barrierSetAssembler.hpp"
#include "gc/shared/gc_globals.hpp"
#include "gc/shared/tlab_globals.hpp"
#include "interpreter/interpreter.hpp"
#include "memory/universe.hpp"
#include "nativeInst_aarch64.hpp"
#include "oops/instanceOop.hpp"
#include "oops/method.hpp"
#include "oops/objArrayKlass.hpp"
#include "oops/oop.inline.hpp"
#include "prims/methodHandles.hpp"
#include "runtime/atomic.hpp"
#include "runtime/continuation.hpp"
#include "runtime/continuationEntry.inline.hpp"
#include "runtime/frame.inline.hpp"
#include "runtime/handles.inline.hpp"
#include "runtime/javaThread.hpp"
#include "runtime/sharedRuntime.hpp"
#include "runtime/stubCodeGenerator.hpp"
#include "runtime/stubRoutines.hpp"
#include "utilities/align.hpp"
#include "utilities/globalDefinitions.hpp"
#include "utilities/powerOfTwo.hpp"
#ifdef COMPILER2
#include "opto/runtime.hpp"
#endif
#if INCLUDE_ZGC
#include "gc/z/zThreadLocalData.hpp"
#endif

// Declaration and definition of StubGenerator (no .hpp file).
// For a more detailed description of the stub routine structure
// see the comment in stubRoutines.hpp

#undef __
#define __ _masm->

#ifdef PRODUCT
#define BLOCK_COMMENT(str) /* nothing */
#else
#define BLOCK_COMMENT(str) __ block_comment(str)
#endif

#define BIND(label) bind(label); BLOCK_COMMENT(#label ":")

// Stub Code definitions

class StubGenerator: public StubCodeGenerator {
 private:

#ifdef PRODUCT
#define inc_counter_np(counter) ((void)0)
#else
  void inc_counter_np_(int& counter) {
    __ lea(rscratch2, ExternalAddress((address)&counter));
    __ ldrw(rscratch1, Address(rscratch2));
    __ addw(rscratch1, rscratch1, 1);
    __ strw(rscratch1, Address(rscratch2));
  }
#define inc_counter_np(counter) \
  BLOCK_COMMENT("inc_counter " #counter); \
  inc_counter_np_(counter);
#endif

  // Call stubs are used to call Java from C
  //
  // Arguments:
  //    c_rarg0:   call wrapper address                   address
  //    c_rarg1:   result                                 address
  //    c_rarg2:   result type                            BasicType
  //    c_rarg3:   method                                 Method*
  //    c_rarg4:   (interpreter) entry point              address
  //    c_rarg5:   parameters                             intptr_t*
  //    c_rarg6:   parameter size (in words)              int
  //    c_rarg7:   thread                                 Thread*
  //
  // There is no return from the stub itself as any Java result
  // is written to result
  //
  // we save r30 (lr) as the return PC at the base of the frame and
  // link r29 (fp) below it as the frame pointer installing sp (r31)
  // into fp.
  //
  // we save r0-r7, which accounts for all the c arguments.
  //
  // TODO: strictly do we need to save them all? they are treated as
  // volatile by C so could we omit saving the ones we are going to
  // place in global registers (thread? method?) or those we only use
  // during setup of the Java call?
  //
  // we don't need to save r8 which C uses as an indirect result location
  // return register.
  //
  // we don't need to save r9-r15 which both C and Java treat as
  // volatile
  //
  // we don't need to save r16-18 because Java does not use them
  //
  // we save r19-r28 which Java uses as scratch registers and C
  // expects to be callee-save
  //
  // we save the bottom 64 bits of each value stored in v8-v15; it is
  // the responsibility of the caller to preserve larger values.
  //
  // so the stub frame looks like this when we enter Java code
  //
  //     [ return_from_Java     ] <--- sp
  //     [ argument word n      ]
  //      ...
  // -27 [ argument word 1      ]
  // -26 [ saved v15            ] <--- sp_after_call
  // -25 [ saved v14            ]
  // -24 [ saved v13            ]
  // -23 [ saved v12            ]
  // -22 [ saved v11            ]
  // -21 [ saved v10            ]
  // -20 [ saved v9             ]
  // -19 [ saved v8             ]
  // -18 [ saved r28            ]
  // -17 [ saved r27            ]
  // -16 [ saved r26            ]
  // -15 [ saved r25            ]
  // -14 [ saved r24            ]
  // -13 [ saved r23            ]
  // -12 [ saved r22            ]
  // -11 [ saved r21            ]
  // -10 [ saved r20            ]
  //  -9 [ saved r19            ]
  //  -8 [ call wrapper    (r0) ]
  //  -7 [ result          (r1) ]
  //  -6 [ result type     (r2) ]
  //  -5 [ method          (r3) ]
  //  -4 [ entry point     (r4) ]
  //  -3 [ parameters      (r5) ]
  //  -2 [ parameter size  (r6) ]
  //  -1 [ thread (r7)          ]
  //   0 [ saved fp       (r29) ] <--- fp == saved sp (r31)
  //   1 [ saved lr       (r30) ]

  // Call stub stack layout word offsets from fp
  enum call_stub_layout {
    sp_after_call_off = -26,

    d15_off            = -26,
    d13_off            = -24,
    d11_off            = -22,
    d9_off             = -20,

    r28_off            = -18,
    r26_off            = -16,
    r24_off            = -14,
    r22_off            = -12,
    r20_off            = -10,
    call_wrapper_off   =  -8,
    result_off         =  -7,
    result_type_off    =  -6,
    method_off         =  -5,
    entry_point_off    =  -4,
    parameter_size_off =  -2,
    thread_off         =  -1,
    fp_f               =   0,
    retaddr_off        =   1,
  };

  address generate_call_stub(address& return_address) {
    assert((int)frame::entry_frame_after_call_words == -(int)sp_after_call_off + 1 &&
           (int)frame::entry_frame_call_wrapper_offset == (int)call_wrapper_off,
           "adjust this code");

    StubCodeMark mark(this, "StubRoutines", "call_stub");
    address start = __ pc();

    const Address sp_after_call(rfp, sp_after_call_off * wordSize);

    const Address call_wrapper  (rfp, call_wrapper_off   * wordSize);
    const Address result        (rfp, result_off         * wordSize);
    const Address result_type   (rfp, result_type_off    * wordSize);
    const Address method        (rfp, method_off         * wordSize);
    const Address entry_point   (rfp, entry_point_off    * wordSize);
    const Address parameter_size(rfp, parameter_size_off * wordSize);

    const Address thread        (rfp, thread_off         * wordSize);

    const Address d15_save      (rfp, d15_off * wordSize);
    const Address d13_save      (rfp, d13_off * wordSize);
    const Address d11_save      (rfp, d11_off * wordSize);
    const Address d9_save       (rfp, d9_off * wordSize);

    const Address r28_save      (rfp, r28_off * wordSize);
    const Address r26_save      (rfp, r26_off * wordSize);
    const Address r24_save      (rfp, r24_off * wordSize);
    const Address r22_save      (rfp, r22_off * wordSize);
    const Address r20_save      (rfp, r20_off * wordSize);

    // stub code

    address aarch64_entry = __ pc();

    // set up frame and move sp to end of save area
    __ enter();
    __ sub(sp, rfp, -sp_after_call_off * wordSize);

    // save register parameters and Java scratch/global registers
    // n.b. we save thread even though it gets installed in
    // rthread because we want to sanity check rthread later
    __ str(c_rarg7,  thread);
    __ strw(c_rarg6, parameter_size);
    __ stp(c_rarg4, c_rarg5,  entry_point);
    __ stp(c_rarg2, c_rarg3,  result_type);
    __ stp(c_rarg0, c_rarg1,  call_wrapper);

    __ stp(r20, r19,   r20_save);
    __ stp(r22, r21,   r22_save);
    __ stp(r24, r23,   r24_save);
    __ stp(r26, r25,   r26_save);
    __ stp(r28, r27,   r28_save);

    __ stpd(v9,  v8,   d9_save);
    __ stpd(v11, v10,  d11_save);
    __ stpd(v13, v12,  d13_save);
    __ stpd(v15, v14,  d15_save);

    // install Java thread in global register now we have saved
    // whatever value it held
    __ mov(rthread, c_rarg7);
    // And method
    __ mov(rmethod, c_rarg3);

    // set up the heapbase register
    __ reinit_heapbase();

#ifdef ASSERT
    // make sure we have no pending exceptions
    {
      Label L;
      __ ldr(rscratch1, Address(rthread, in_bytes(Thread::pending_exception_offset())));
      __ cmp(rscratch1, (u1)NULL_WORD);
      __ br(Assembler::EQ, L);
      __ stop("StubRoutines::call_stub: entered with pending exception");
      __ BIND(L);
    }
#endif
    // pass parameters if any
    __ mov(esp, sp);
    __ sub(rscratch1, sp, c_rarg6, ext::uxtw, LogBytesPerWord); // Move SP out of the way
    __ andr(sp, rscratch1, -2 * wordSize);

    BLOCK_COMMENT("pass parameters if any");
    Label parameters_done;
    // parameter count is still in c_rarg6
    // and parameter pointer identifying param 1 is in c_rarg5
    __ cbzw(c_rarg6, parameters_done);

    address loop = __ pc();
    __ ldr(rscratch1, Address(__ post(c_rarg5, wordSize)));
    __ subsw(c_rarg6, c_rarg6, 1);
    __ push(rscratch1);
    __ br(Assembler::GT, loop);

    __ BIND(parameters_done);

    // call Java entry -- passing methdoOop, and current sp
    //      rmethod: Method*
    //      r19_sender_sp: sender sp
    BLOCK_COMMENT("call Java function");
    __ mov(r19_sender_sp, sp);
    __ blr(c_rarg4);

    // we do this here because the notify will already have been done
    // if we get to the next instruction via an exception
    //
    // n.b. adding this instruction here affects the calculation of
    // whether or not a routine returns to the call stub (used when
    // doing stack walks) since the normal test is to check the return
    // pc against the address saved below. so we may need to allow for
    // this extra instruction in the check.

    // save current address for use by exception handling code

    return_address = __ pc();

    // store result depending on type (everything that is not
    // T_OBJECT, T_LONG, T_FLOAT or T_DOUBLE is treated as T_INT)
    // n.b. this assumes Java returns an integral result in r0
    // and a floating result in j_farg0
    __ ldr(j_rarg2, result);
    Label is_long, is_float, is_double, exit;
    __ ldr(j_rarg1, result_type);
    __ cmp(j_rarg1, (u1)T_OBJECT);
    __ br(Assembler::EQ, is_long);
    __ cmp(j_rarg1, (u1)T_LONG);
    __ br(Assembler::EQ, is_long);
    __ cmp(j_rarg1, (u1)T_FLOAT);
    __ br(Assembler::EQ, is_float);
    __ cmp(j_rarg1, (u1)T_DOUBLE);
    __ br(Assembler::EQ, is_double);

    // handle T_INT case
    __ strw(r0, Address(j_rarg2));

    __ BIND(exit);

    // pop parameters
    __ sub(esp, rfp, -sp_after_call_off * wordSize);

#ifdef ASSERT
    // verify that threads correspond
    {
      Label L, S;
      __ ldr(rscratch1, thread);
      __ cmp(rthread, rscratch1);
      __ br(Assembler::NE, S);
      __ get_thread(rscratch1);
      __ cmp(rthread, rscratch1);
      __ br(Assembler::EQ, L);
      __ BIND(S);
      __ stop("StubRoutines::call_stub: threads must correspond");
      __ BIND(L);
    }
#endif

    __ pop_cont_fastpath(rthread);

    // restore callee-save registers
    __ ldpd(v15, v14,  d15_save);
    __ ldpd(v13, v12,  d13_save);
    __ ldpd(v11, v10,  d11_save);
    __ ldpd(v9,  v8,   d9_save);

    __ ldp(r28, r27,   r28_save);
    __ ldp(r26, r25,   r26_save);
    __ ldp(r24, r23,   r24_save);
    __ ldp(r22, r21,   r22_save);
    __ ldp(r20, r19,   r20_save);

    __ ldp(c_rarg0, c_rarg1,  call_wrapper);
    __ ldrw(c_rarg2, result_type);
    __ ldr(c_rarg3,  method);
    __ ldp(c_rarg4, c_rarg5,  entry_point);
    __ ldp(c_rarg6, c_rarg7,  parameter_size);

    // leave frame and return to caller
    __ leave();
    __ ret(lr);

    // handle return types different from T_INT

    __ BIND(is_long);
    __ str(r0, Address(j_rarg2, 0));
    __ br(Assembler::AL, exit);

    __ BIND(is_float);
    __ strs(j_farg0, Address(j_rarg2, 0));
    __ br(Assembler::AL, exit);

    __ BIND(is_double);
    __ strd(j_farg0, Address(j_rarg2, 0));
    __ br(Assembler::AL, exit);

    return start;
  }

  // Return point for a Java call if there's an exception thrown in
  // Java code.  The exception is caught and transformed into a
  // pending exception stored in JavaThread that can be tested from
  // within the VM.
  //
  // Note: Usually the parameters are removed by the callee. In case
  // of an exception crossing an activation frame boundary, that is
  // not the case if the callee is compiled code => need to setup the
  // rsp.
  //
  // r0: exception oop

  address generate_catch_exception() {
    StubCodeMark mark(this, "StubRoutines", "catch_exception");
    address start = __ pc();

    // same as in generate_call_stub():
    const Address sp_after_call(rfp, sp_after_call_off * wordSize);
    const Address thread        (rfp, thread_off         * wordSize);

#ifdef ASSERT
    // verify that threads correspond
    {
      Label L, S;
      __ ldr(rscratch1, thread);
      __ cmp(rthread, rscratch1);
      __ br(Assembler::NE, S);
      __ get_thread(rscratch1);
      __ cmp(rthread, rscratch1);
      __ br(Assembler::EQ, L);
      __ bind(S);
      __ stop("StubRoutines::catch_exception: threads must correspond");
      __ bind(L);
    }
#endif

    // set pending exception
    __ verify_oop(r0);

    __ str(r0, Address(rthread, Thread::pending_exception_offset()));
    __ mov(rscratch1, (address)__FILE__);
    __ str(rscratch1, Address(rthread, Thread::exception_file_offset()));
    __ movw(rscratch1, (int)__LINE__);
    __ strw(rscratch1, Address(rthread, Thread::exception_line_offset()));

    // complete return to VM
    assert(StubRoutines::_call_stub_return_address != nullptr,
           "_call_stub_return_address must have been generated before");
    __ b(StubRoutines::_call_stub_return_address);

    return start;
  }

  // Continuation point for runtime calls returning with a pending
  // exception.  The pending exception check happened in the runtime
  // or native call stub.  The pending exception in Thread is
  // converted into a Java-level exception.
  //
  // Contract with Java-level exception handlers:
  // r0: exception
  // r3: throwing pc
  //
  // NOTE: At entry of this stub, exception-pc must be in LR !!

  // NOTE: this is always used as a jump target within generated code
  // so it just needs to be generated code with no x86 prolog

  address generate_forward_exception() {
    StubCodeMark mark(this, "StubRoutines", "forward exception");
    address start = __ pc();

    // Upon entry, LR points to the return address returning into
    // Java (interpreted or compiled) code; i.e., the return address
    // becomes the throwing pc.
    //
    // Arguments pushed before the runtime call are still on the stack
    // but the exception handler will reset the stack pointer ->
    // ignore them.  A potential result in registers can be ignored as
    // well.

#ifdef ASSERT
    // make sure this code is only executed if there is a pending exception
    {
      Label L;
      __ ldr(rscratch1, Address(rthread, Thread::pending_exception_offset()));
      __ cbnz(rscratch1, L);
      __ stop("StubRoutines::forward exception: no pending exception (1)");
      __ bind(L);
    }
#endif

    // compute exception handler into r19

    // call the VM to find the handler address associated with the
    // caller address. pass thread in r0 and caller pc (ret address)
    // in r1. n.b. the caller pc is in lr, unlike x86 where it is on
    // the stack.
    __ mov(c_rarg1, lr);
    // lr will be trashed by the VM call so we move it to R19
    // (callee-saved) because we also need to pass it to the handler
    // returned by this call.
    __ mov(r19, lr);
    BLOCK_COMMENT("call exception_handler_for_return_address");
    __ call_VM_leaf(CAST_FROM_FN_PTR(address,
                         SharedRuntime::exception_handler_for_return_address),
                    rthread, c_rarg1);
    // Reinitialize the ptrue predicate register, in case the external runtime
    // call clobbers ptrue reg, as we may return to SVE compiled code.
    __ reinitialize_ptrue();

    // we should not really care that lr is no longer the callee
    // address. we saved the value the handler needs in r19 so we can
    // just copy it to r3. however, the C2 handler will push its own
    // frame and then calls into the VM and the VM code asserts that
    // the PC for the frame above the handler belongs to a compiled
    // Java method. So, we restore lr here to satisfy that assert.
    __ mov(lr, r19);
    // setup r0 & r3 & clear pending exception
    __ mov(r3, r19);
    __ mov(r19, r0);
    __ ldr(r0, Address(rthread, Thread::pending_exception_offset()));
    __ str(zr, Address(rthread, Thread::pending_exception_offset()));

#ifdef ASSERT
    // make sure exception is set
    {
      Label L;
      __ cbnz(r0, L);
      __ stop("StubRoutines::forward exception: no pending exception (2)");
      __ bind(L);
    }
#endif

    // continue at exception handler
    // r0: exception
    // r3: throwing pc
    // r19: exception handler
    __ verify_oop(r0);
    __ br(r19);

    return start;
  }

  // Non-destructive plausibility checks for oops
  //
  // Arguments:
  //    r0: oop to verify
  //    rscratch1: error message
  //
  // Stack after saving c_rarg3:
  //    [tos + 0]: saved c_rarg3
  //    [tos + 1]: saved c_rarg2
  //    [tos + 2]: saved lr
  //    [tos + 3]: saved rscratch2
  //    [tos + 4]: saved r0
  //    [tos + 5]: saved rscratch1
  address generate_verify_oop() {

    StubCodeMark mark(this, "StubRoutines", "verify_oop");
    address start = __ pc();

    Label exit, error;

    // save c_rarg2 and c_rarg3
    __ stp(c_rarg3, c_rarg2, Address(__ pre(sp, -16)));

    // __ incrementl(ExternalAddress((address) StubRoutines::verify_oop_count_addr()));
    __ lea(c_rarg2, ExternalAddress((address) StubRoutines::verify_oop_count_addr()));
    __ ldr(c_rarg3, Address(c_rarg2));
    __ add(c_rarg3, c_rarg3, 1);
    __ str(c_rarg3, Address(c_rarg2));

    // object is in r0
    // make sure object is 'reasonable'
    __ cbz(r0, exit); // if obj is null it is OK

    BarrierSetAssembler* bs_asm = BarrierSet::barrier_set()->barrier_set_assembler();
    bs_asm->check_oop(_masm, r0, c_rarg2, c_rarg3, error);

    // return if everything seems ok
    __ bind(exit);

    __ ldp(c_rarg3, c_rarg2, Address(__ post(sp, 16)));
    __ ret(lr);

    // handle errors
    __ bind(error);
    __ ldp(c_rarg3, c_rarg2, Address(__ post(sp, 16)));

    __ push(RegSet::range(r0, r29), sp);
    // debug(char* msg, int64_t pc, int64_t regs[])
    __ mov(c_rarg0, rscratch1);      // pass address of error message
    __ mov(c_rarg1, lr);             // pass return address
    __ mov(c_rarg2, sp);             // pass address of regs on stack
#ifndef PRODUCT
    assert(frame::arg_reg_save_area_bytes == 0, "not expecting frame reg save area");
#endif
    BLOCK_COMMENT("call MacroAssembler::debug");
    __ mov(rscratch1, CAST_FROM_FN_PTR(address, MacroAssembler::debug64));
    __ blr(rscratch1);
    __ hlt(0);

    return start;
  }

  // Generate indices for iota vector.
  address generate_iota_indices(const char *stub_name) {
    __ align(CodeEntryAlignment);
    StubCodeMark mark(this, "StubRoutines", stub_name);
    address start = __ pc();
    // B
    __ emit_data64(0x0706050403020100, relocInfo::none);
    __ emit_data64(0x0F0E0D0C0B0A0908, relocInfo::none);
    // H
    __ emit_data64(0x0003000200010000, relocInfo::none);
    __ emit_data64(0x0007000600050004, relocInfo::none);
    // S
    __ emit_data64(0x0000000100000000, relocInfo::none);
    __ emit_data64(0x0000000300000002, relocInfo::none);
    // D
    __ emit_data64(0x0000000000000000, relocInfo::none);
    __ emit_data64(0x0000000000000001, relocInfo::none);
    // S - FP
    __ emit_data64(0x3F80000000000000, relocInfo::none); // 0.0f, 1.0f
    __ emit_data64(0x4040000040000000, relocInfo::none); // 2.0f, 3.0f
    // D - FP
    __ emit_data64(0x0000000000000000, relocInfo::none); // 0.0d
    __ emit_data64(0x3FF0000000000000, relocInfo::none); // 1.0d
    return start;
  }

  // The inner part of zero_words().  This is the bulk operation,
  // zeroing words in blocks, possibly using DC ZVA to do it.  The
  // caller is responsible for zeroing the last few words.
  //
  // Inputs:
  // r10: the HeapWord-aligned base address of an array to zero.
  // r11: the count in HeapWords, r11 > 0.
  //
  // Returns r10 and r11, adjusted for the caller to clear.
  // r10: the base address of the tail of words left to clear.
  // r11: the number of words in the tail.
  //      r11 < MacroAssembler::zero_words_block_size.

  address generate_zero_blocks() {
    Label done;
    Label base_aligned;

    Register base = r10, cnt = r11;

    __ align(CodeEntryAlignment);
    StubCodeMark mark(this, "StubRoutines", "zero_blocks");
    address start = __ pc();

    if (UseBlockZeroing) {
      int zva_length = VM_Version::zva_length();

      // Ensure ZVA length can be divided by 16. This is required by
      // the subsequent operations.
      assert (zva_length % 16 == 0, "Unexpected ZVA Length");

      __ tbz(base, 3, base_aligned);
      __ str(zr, Address(__ post(base, 8)));
      __ sub(cnt, cnt, 1);
      __ bind(base_aligned);

      // Ensure count >= zva_length * 2 so that it still deserves a zva after
      // alignment.
      Label small;
      int low_limit = MAX2(zva_length * 2, (int)BlockZeroingLowLimit);
      __ subs(rscratch1, cnt, low_limit >> 3);
      __ br(Assembler::LT, small);
      __ zero_dcache_blocks(base, cnt);
      __ bind(small);
    }

    {
      // Number of stp instructions we'll unroll
      const int unroll =
        MacroAssembler::zero_words_block_size / 2;
      // Clear the remaining blocks.
      Label loop;
      __ subs(cnt, cnt, unroll * 2);
      __ br(Assembler::LT, done);
      __ bind(loop);
      for (int i = 0; i < unroll; i++)
        __ stp(zr, zr, __ post(base, 16));
      __ subs(cnt, cnt, unroll * 2);
      __ br(Assembler::GE, loop);
      __ bind(done);
      __ add(cnt, cnt, unroll * 2);
    }

    __ ret(lr);

    return start;
  }


  typedef enum {
    copy_forwards = 1,
    copy_backwards = -1
  } copy_direction;

  // Helper object to reduce noise when telling the GC barriers how to perform loads and stores
  // for arraycopy stubs.
  class ArrayCopyBarrierSetHelper : StackObj {
    BarrierSetAssembler* _bs_asm;
    MacroAssembler* _masm;
    DecoratorSet _decorators;
    BasicType _type;
    Register _gct1;
    Register _gct2;
    Register _gct3;
    FloatRegister _gcvt1;
    FloatRegister _gcvt2;
    FloatRegister _gcvt3;

  public:
    ArrayCopyBarrierSetHelper(MacroAssembler* masm,
                              DecoratorSet decorators,
                              BasicType type,
                              Register gct1,
                              Register gct2,
                              Register gct3,
                              FloatRegister gcvt1,
                              FloatRegister gcvt2,
                              FloatRegister gcvt3)
      : _bs_asm(BarrierSet::barrier_set()->barrier_set_assembler()),
        _masm(masm),
        _decorators(decorators),
        _type(type),
        _gct1(gct1),
        _gct2(gct2),
        _gct3(gct3),
        _gcvt1(gcvt1),
        _gcvt2(gcvt2),
        _gcvt3(gcvt3) {
    }

    void copy_load_at_32(FloatRegister dst1, FloatRegister dst2, Address src) {
      _bs_asm->copy_load_at(_masm, _decorators, _type, 32,
                            dst1, dst2, src,
                            _gct1, _gct2, _gcvt1);
    }

    void copy_store_at_32(Address dst, FloatRegister src1, FloatRegister src2) {
      _bs_asm->copy_store_at(_masm, _decorators, _type, 32,
                             dst, src1, src2,
                             _gct1, _gct2, _gct3, _gcvt1, _gcvt2, _gcvt3);
    }

    void copy_load_at_16(Register dst1, Register dst2, Address src) {
      _bs_asm->copy_load_at(_masm, _decorators, _type, 16,
                            dst1, dst2, src,
                            _gct1);
    }

    void copy_store_at_16(Address dst, Register src1, Register src2) {
      _bs_asm->copy_store_at(_masm, _decorators, _type, 16,
                             dst, src1, src2,
                             _gct1, _gct2, _gct3);
    }

    void copy_load_at_8(Register dst, Address src) {
      _bs_asm->copy_load_at(_masm, _decorators, _type, 8,
                            dst, noreg, src,
                            _gct1);
    }

    void copy_store_at_8(Address dst, Register src) {
      _bs_asm->copy_store_at(_masm, _decorators, _type, 8,
                             dst, src, noreg,
                             _gct1, _gct2, _gct3);
    }
  };

  // Bulk copy of blocks of 8 words.
  //
  // count is a count of words.
  //
  // Precondition: count >= 8
  //
  // Postconditions:
  //
  // The least significant bit of count contains the remaining count
  // of words to copy.  The rest of count is trash.
  //
  // s and d are adjusted to point to the remaining words to copy
  //
  void generate_copy_longs(DecoratorSet decorators, BasicType type, Label &start, Register s, Register d, Register count,
                           copy_direction direction) {
    int unit = wordSize * direction;
    int bias = (UseSIMDForMemoryOps ? 4:2) * wordSize;

    const Register t0 = r3, t1 = r4, t2 = r5, t3 = r6,
      t4 = r7, t5 = r11, t6 = r12, t7 = r13;
    const Register stride = r14;
    const Register gct1 = rscratch1, gct2 = rscratch2, gct3 = r10;
    const FloatRegister gcvt1 = v6, gcvt2 = v7, gcvt3 = v16; // Note that v8-v15 are callee saved
    ArrayCopyBarrierSetHelper bs(_masm, decorators, type, gct1, gct2, gct3, gcvt1, gcvt2, gcvt3);

    assert_different_registers(rscratch1, rscratch2, t0, t1, t2, t3, t4, t5, t6, t7);
    assert_different_registers(s, d, count, rscratch1, rscratch2);

    Label again, drain;
    const char *stub_name;
    if (direction == copy_forwards)
      stub_name = "forward_copy_longs";
    else
      stub_name = "backward_copy_longs";

    __ align(CodeEntryAlignment);

    StubCodeMark mark(this, "StubRoutines", stub_name);

    __ bind(start);

    Label unaligned_copy_long;
    if (AvoidUnalignedAccesses) {
      __ tbnz(d, 3, unaligned_copy_long);
    }

    if (direction == copy_forwards) {
      __ sub(s, s, bias);
      __ sub(d, d, bias);
    }

#ifdef ASSERT
    // Make sure we are never given < 8 words
    {
      Label L;
      __ cmp(count, (u1)8);
      __ br(Assembler::GE, L);
      __ stop("genrate_copy_longs called with < 8 words");
      __ bind(L);
    }
#endif

    // Fill 8 registers
    if (UseSIMDForMemoryOps) {
      bs.copy_load_at_32(v0, v1, Address(s, 4 * unit));
      bs.copy_load_at_32(v2, v3, Address(__ pre(s, 8 * unit)));
    } else {
      bs.copy_load_at_16(t0, t1, Address(s, 2 * unit));
      bs.copy_load_at_16(t2, t3, Address(s, 4 * unit));
      bs.copy_load_at_16(t4, t5, Address(s, 6 * unit));
      bs.copy_load_at_16(t6, t7, Address(__ pre(s, 8 * unit)));
    }

    __ subs(count, count, 16);
    __ br(Assembler::LO, drain);

    int prefetch = PrefetchCopyIntervalInBytes;
    bool use_stride = false;
    if (direction == copy_backwards) {
       use_stride = prefetch > 256;
       prefetch = -prefetch;
       if (use_stride) __ mov(stride, prefetch);
    }

    __ bind(again);

    if (PrefetchCopyIntervalInBytes > 0)
      __ prfm(use_stride ? Address(s, stride) : Address(s, prefetch), PLDL1KEEP);

    if (UseSIMDForMemoryOps) {
      bs.copy_store_at_32(Address(d, 4 * unit), v0, v1);
      bs.copy_load_at_32(v0, v1, Address(s, 4 * unit));
      bs.copy_store_at_32(Address(__ pre(d, 8 * unit)), v2, v3);
      bs.copy_load_at_32(v2, v3, Address(__ pre(s, 8 * unit)));
    } else {
      bs.copy_store_at_16(Address(d, 2 * unit), t0, t1);
      bs.copy_load_at_16(t0, t1, Address(s, 2 * unit));
      bs.copy_store_at_16(Address(d, 4 * unit), t2, t3);
      bs.copy_load_at_16(t2, t3, Address(s, 4 * unit));
      bs.copy_store_at_16(Address(d, 6 * unit), t4, t5);
      bs.copy_load_at_16(t4, t5, Address(s, 6 * unit));
      bs.copy_store_at_16(Address(__ pre(d, 8 * unit)), t6, t7);
      bs.copy_load_at_16(t6, t7, Address(__ pre(s, 8 * unit)));
    }

    __ subs(count, count, 8);
    __ br(Assembler::HS, again);

    // Drain
    __ bind(drain);
    if (UseSIMDForMemoryOps) {
      bs.copy_store_at_32(Address(d, 4 * unit), v0, v1);
      bs.copy_store_at_32(Address(__ pre(d, 8 * unit)), v2, v3);
    } else {
      bs.copy_store_at_16(Address(d, 2 * unit), t0, t1);
      bs.copy_store_at_16(Address(d, 4 * unit), t2, t3);
      bs.copy_store_at_16(Address(d, 6 * unit), t4, t5);
      bs.copy_store_at_16(Address(__ pre(d, 8 * unit)), t6, t7);
    }

    {
      Label L1, L2;
      __ tbz(count, exact_log2(4), L1);
      if (UseSIMDForMemoryOps) {
        bs.copy_load_at_32(v0, v1, Address(__ pre(s, 4 * unit)));
        bs.copy_store_at_32(Address(__ pre(d, 4 * unit)), v0, v1);
      } else {
        bs.copy_load_at_16(t0, t1, Address(s, 2 * unit));
        bs.copy_load_at_16(t2, t3, Address(__ pre(s, 4 * unit)));
        bs.copy_store_at_16(Address(d, 2 * unit), t0, t1);
        bs.copy_store_at_16(Address(__ pre(d, 4 * unit)), t2, t3);
      }
      __ bind(L1);

      if (direction == copy_forwards) {
        __ add(s, s, bias);
        __ add(d, d, bias);
      }

      __ tbz(count, 1, L2);
      bs.copy_load_at_16(t0, t1, Address(__ adjust(s, 2 * unit, direction == copy_backwards)));
      bs.copy_store_at_16(Address(__ adjust(d, 2 * unit, direction == copy_backwards)), t0, t1);
      __ bind(L2);
    }

    __ ret(lr);

    if (AvoidUnalignedAccesses) {
      Label drain, again;
      // Register order for storing. Order is different for backward copy.

      __ bind(unaligned_copy_long);

      // source address is even aligned, target odd aligned
      //
      // when forward copying word pairs we read long pairs at offsets
      // {0, 2, 4, 6} (in long words). when backwards copying we read
      // long pairs at offsets {-2, -4, -6, -8}. We adjust the source
      // address by -2 in the forwards case so we can compute the
      // source offsets for both as {2, 4, 6, 8} * unit where unit = 1
      // or -1.
      //
      // when forward copying we need to store 1 word, 3 pairs and
      // then 1 word at offsets {0, 1, 3, 5, 7}. Rather than use a
      // zero offset We adjust the destination by -1 which means we
      // have to use offsets { 1, 2, 4, 6, 8} * unit for the stores.
      //
      // When backwards copyng we need to store 1 word, 3 pairs and
      // then 1 word at offsets {-1, -3, -5, -7, -8} i.e. we use
      // offsets {1, 3, 5, 7, 8} * unit.

      if (direction == copy_forwards) {
        __ sub(s, s, 16);
        __ sub(d, d, 8);
      }

      // Fill 8 registers
      //
      // for forwards copy s was offset by -16 from the original input
      // value of s so the register contents are at these offsets
      // relative to the 64 bit block addressed by that original input
      // and so on for each successive 64 byte block when s is updated
      //
      // t0 at offset 0,  t1 at offset 8
      // t2 at offset 16, t3 at offset 24
      // t4 at offset 32, t5 at offset 40
      // t6 at offset 48, t7 at offset 56

      // for backwards copy s was not offset so the register contents
      // are at these offsets into the preceding 64 byte block
      // relative to that original input and so on for each successive
      // preceding 64 byte block when s is updated. this explains the
      // slightly counter-intuitive looking pattern of register usage
      // in the stp instructions for backwards copy.
      //
      // t0 at offset -16, t1 at offset -8
      // t2 at offset -32, t3 at offset -24
      // t4 at offset -48, t5 at offset -40
      // t6 at offset -64, t7 at offset -56

      bs.copy_load_at_16(t0, t1, Address(s, 2 * unit));
      bs.copy_load_at_16(t2, t3, Address(s, 4 * unit));
      bs.copy_load_at_16(t4, t5, Address(s, 6 * unit));
      bs.copy_load_at_16(t6, t7, Address(__ pre(s, 8 * unit)));

      __ subs(count, count, 16);
      __ br(Assembler::LO, drain);

      int prefetch = PrefetchCopyIntervalInBytes;
      bool use_stride = false;
      if (direction == copy_backwards) {
         use_stride = prefetch > 256;
         prefetch = -prefetch;
         if (use_stride) __ mov(stride, prefetch);
      }

      __ bind(again);

      if (PrefetchCopyIntervalInBytes > 0)
        __ prfm(use_stride ? Address(s, stride) : Address(s, prefetch), PLDL1KEEP);

      if (direction == copy_forwards) {
       // allowing for the offset of -8 the store instructions place
       // registers into the target 64 bit block at the following
       // offsets
       //
       // t0 at offset 0
       // t1 at offset 8,  t2 at offset 16
       // t3 at offset 24, t4 at offset 32
       // t5 at offset 40, t6 at offset 48
       // t7 at offset 56

        bs.copy_store_at_8(Address(d, 1 * unit), t0);
        bs.copy_store_at_16(Address(d, 2 * unit), t1, t2);
        bs.copy_load_at_16(t0, t1, Address(s, 2 * unit));
        bs.copy_store_at_16(Address(d, 4 * unit), t3, t4);
        bs.copy_load_at_16(t2, t3, Address(s, 4 * unit));
        bs.copy_store_at_16(Address(d, 6 * unit), t5, t6);
        bs.copy_load_at_16(t4, t5, Address(s, 6 * unit));
        bs.copy_store_at_8(Address(__ pre(d, 8 * unit)), t7);
        bs.copy_load_at_16(t6, t7, Address(__ pre(s, 8 * unit)));
      } else {
       // d was not offset when we started so the registers are
       // written into the 64 bit block preceding d with the following
       // offsets
       //
       // t1 at offset -8
       // t3 at offset -24, t0 at offset -16
       // t5 at offset -48, t2 at offset -32
       // t7 at offset -56, t4 at offset -48
       //                   t6 at offset -64
       //
       // note that this matches the offsets previously noted for the
       // loads

        bs.copy_store_at_8(Address(d, 1 * unit), t1);
        bs.copy_store_at_16(Address(d, 3 * unit), t3, t0);
        bs.copy_load_at_16(t0, t1, Address(s, 2 * unit));
        bs.copy_store_at_16(Address(d, 5 * unit), t5, t2);
        bs.copy_load_at_16(t2, t3, Address(s, 4 * unit));
        bs.copy_store_at_16(Address(d, 7 * unit), t7, t4);
        bs.copy_load_at_16(t4, t5, Address(s, 6 * unit));
        bs.copy_store_at_8(Address(__ pre(d, 8 * unit)), t6);
        bs.copy_load_at_16(t6, t7, Address(__ pre(s, 8 * unit)));
      }

      __ subs(count, count, 8);
      __ br(Assembler::HS, again);

      // Drain
      //
      // this uses the same pattern of offsets and register arguments
      // as above
      __ bind(drain);
      if (direction == copy_forwards) {
        bs.copy_store_at_8(Address(d, 1 * unit), t0);
        bs.copy_store_at_16(Address(d, 2 * unit), t1, t2);
        bs.copy_store_at_16(Address(d, 4 * unit), t3, t4);
        bs.copy_store_at_16(Address(d, 6 * unit), t5, t6);
        bs.copy_store_at_8(Address(__ pre(d, 8 * unit)), t7);
      } else {
        bs.copy_store_at_8(Address(d, 1 * unit), t1);
        bs.copy_store_at_16(Address(d, 3 * unit), t3, t0);
        bs.copy_store_at_16(Address(d, 5 * unit), t5, t2);
        bs.copy_store_at_16(Address(d, 7 * unit), t7, t4);
        bs.copy_store_at_8(Address(__ pre(d, 8 * unit)), t6);
      }
      // now we need to copy any remaining part block which may
      // include a 4 word block subblock and/or a 2 word subblock.
      // bits 2 and 1 in the count are the tell-tale for whether we
      // have each such subblock
      {
        Label L1, L2;
        __ tbz(count, exact_log2(4), L1);
       // this is the same as above but copying only 4 longs hence
       // with only one intervening stp between the str instructions
       // but note that the offsets and registers still follow the
       // same pattern
        bs.copy_load_at_16(t0, t1, Address(s, 2 * unit));
        bs.copy_load_at_16(t2, t3, Address(__ pre(s, 4 * unit)));
        if (direction == copy_forwards) {
          bs.copy_store_at_8(Address(d, 1 * unit), t0);
          bs.copy_store_at_16(Address(d, 2 * unit), t1, t2);
          bs.copy_store_at_8(Address(__ pre(d, 4 * unit)), t3);
        } else {
          bs.copy_store_at_8(Address(d, 1 * unit), t1);
          bs.copy_store_at_16(Address(d, 3 * unit), t3, t0);
          bs.copy_store_at_8(Address(__ pre(d, 4 * unit)), t2);
        }
        __ bind(L1);

        __ tbz(count, 1, L2);
       // this is the same as above but copying only 2 longs hence
       // there is no intervening stp between the str instructions
       // but note that the offset and register patterns are still
       // the same
        bs.copy_load_at_16(t0, t1, Address(__ pre(s, 2 * unit)));
        if (direction == copy_forwards) {
          bs.copy_store_at_8(Address(d, 1 * unit), t0);
          bs.copy_store_at_8(Address(__ pre(d, 2 * unit)), t1);
        } else {
          bs.copy_store_at_8(Address(d, 1 * unit), t1);
          bs.copy_store_at_8(Address(__ pre(d, 2 * unit)), t0);
        }
        __ bind(L2);

       // for forwards copy we need to re-adjust the offsets we
       // applied so that s and d are follow the last words written

       if (direction == copy_forwards) {
         __ add(s, s, 16);
         __ add(d, d, 8);
       }

      }

      __ ret(lr);
      }
  }

  // Small copy: less than 16 bytes.
  //
  // NB: Ignores all of the bits of count which represent more than 15
  // bytes, so a caller doesn't have to mask them.

  void copy_memory_small(DecoratorSet decorators, BasicType type, Register s, Register d, Register count, int step) {
    bool is_backwards = step < 0;
    size_t granularity = uabs(step);
    int direction = is_backwards ? -1 : 1;

    Label Lword, Lint, Lshort, Lbyte;

    assert(granularity
           && granularity <= sizeof (jlong), "Impossible granularity in copy_memory_small");

    const Register t0 = r3;
    const Register gct1 = rscratch1, gct2 = rscratch2, gct3 = r10;
    ArrayCopyBarrierSetHelper bs(_masm, decorators, type, gct1, gct2, gct3, fnoreg, fnoreg, fnoreg);

    // ??? I don't know if this bit-test-and-branch is the right thing
    // to do.  It does a lot of jumping, resulting in several
    // mispredicted branches.  It might make more sense to do this
    // with something like Duff's device with a single computed branch.

    __ tbz(count, 3 - exact_log2(granularity), Lword);
    bs.copy_load_at_8(t0, Address(__ adjust(s, direction * wordSize, is_backwards)));
    bs.copy_store_at_8(Address(__ adjust(d, direction * wordSize, is_backwards)), t0);
    __ bind(Lword);

    if (granularity <= sizeof (jint)) {
      __ tbz(count, 2 - exact_log2(granularity), Lint);
      __ ldrw(t0, Address(__ adjust(s, sizeof (jint) * direction, is_backwards)));
      __ strw(t0, Address(__ adjust(d, sizeof (jint) * direction, is_backwards)));
      __ bind(Lint);
    }

    if (granularity <= sizeof (jshort)) {
      __ tbz(count, 1 - exact_log2(granularity), Lshort);
      __ ldrh(t0, Address(__ adjust(s, sizeof (jshort) * direction, is_backwards)));
      __ strh(t0, Address(__ adjust(d, sizeof (jshort) * direction, is_backwards)));
      __ bind(Lshort);
    }

    if (granularity <= sizeof (jbyte)) {
      __ tbz(count, 0, Lbyte);
      __ ldrb(t0, Address(__ adjust(s, sizeof (jbyte) * direction, is_backwards)));
      __ strb(t0, Address(__ adjust(d, sizeof (jbyte) * direction, is_backwards)));
      __ bind(Lbyte);
    }
  }

  Label copy_f, copy_b;
  Label copy_obj_f, copy_obj_b;
  Label copy_obj_uninit_f, copy_obj_uninit_b;

  // All-singing all-dancing memory copy.
  //
  // Copy count units of memory from s to d.  The size of a unit is
  // step, which can be positive or negative depending on the direction
  // of copy.  If is_aligned is false, we align the source address.
  //

  void copy_memory(DecoratorSet decorators, BasicType type, bool is_aligned,
                   Register s, Register d, Register count, int step) {
    copy_direction direction = step < 0 ? copy_backwards : copy_forwards;
    bool is_backwards = step < 0;
    unsigned int granularity = uabs(step);
    const Register t0 = r3, t1 = r4;

    // <= 80 (or 96 for SIMD) bytes do inline. Direction doesn't matter because we always
    // load all the data before writing anything
    Label copy4, copy8, copy16, copy32, copy80, copy_big, finish;
    const Register t2 = r5, t3 = r6, t4 = r7, t5 = r11;
    const Register t6 = r12, t7 = r13, t8 = r14, t9 = r15;
    const Register send = r17, dend = r16;
    const Register gct1 = rscratch1, gct2 = rscratch2, gct3 = r10;
    const FloatRegister gcvt1 = v6, gcvt2 = v7, gcvt3 = v16; // Note that v8-v15 are callee saved
    ArrayCopyBarrierSetHelper bs(_masm, decorators, type, gct1, gct2, gct3, gcvt1, gcvt2, gcvt3);

    if (PrefetchCopyIntervalInBytes > 0)
      __ prfm(Address(s, 0), PLDL1KEEP);
    __ cmp(count, u1((UseSIMDForMemoryOps ? 96:80)/granularity));
    __ br(Assembler::HI, copy_big);

    __ lea(send, Address(s, count, Address::lsl(exact_log2(granularity))));
    __ lea(dend, Address(d, count, Address::lsl(exact_log2(granularity))));

    __ cmp(count, u1(16/granularity));
    __ br(Assembler::LS, copy16);

    __ cmp(count, u1(64/granularity));
    __ br(Assembler::HI, copy80);

    __ cmp(count, u1(32/granularity));
    __ br(Assembler::LS, copy32);

    // 33..64 bytes
    if (UseSIMDForMemoryOps) {
      bs.copy_load_at_32(v0, v1, Address(s, 0));
      bs.copy_load_at_32(v2, v3, Address(send, -32));
      bs.copy_store_at_32(Address(d, 0), v0, v1);
      bs.copy_store_at_32(Address(dend, -32), v2, v3);
    } else {
      bs.copy_load_at_16(t0, t1, Address(s, 0));
      bs.copy_load_at_16(t2, t3, Address(s, 16));
      bs.copy_load_at_16(t4, t5, Address(send, -32));
      bs.copy_load_at_16(t6, t7, Address(send, -16));

      bs.copy_store_at_16(Address(d, 0), t0, t1);
      bs.copy_store_at_16(Address(d, 16), t2, t3);
      bs.copy_store_at_16(Address(dend, -32), t4, t5);
      bs.copy_store_at_16(Address(dend, -16), t6, t7);
    }
    __ b(finish);

    // 17..32 bytes
    __ bind(copy32);
    bs.copy_load_at_16(t0, t1, Address(s, 0));
    bs.copy_load_at_16(t6, t7, Address(send, -16));

    bs.copy_store_at_16(Address(d, 0), t0, t1);
    bs.copy_store_at_16(Address(dend, -16), t6, t7);
    __ b(finish);

    // 65..80/96 bytes
    // (96 bytes if SIMD because we do 32 byes per instruction)
    __ bind(copy80);
    if (UseSIMDForMemoryOps) {
      bs.copy_load_at_32(v0, v1, Address(s, 0));
      bs.copy_load_at_32(v2, v3, Address(s, 32));
      // Unaligned pointers can be an issue for copying.
      // The issue has more chances to happen when granularity of data is
      // less than 4(sizeof(jint)). Pointers for arrays of jint are at least
      // 4 byte aligned. Pointers for arrays of jlong are 8 byte aligned.
      // The most performance drop has been seen for the range 65-80 bytes.
      // For such cases using the pair of ldp/stp instead of the third pair of
      // ldpq/stpq fixes the performance issue.
      if (granularity < sizeof (jint)) {
        Label copy96;
        __ cmp(count, u1(80/granularity));
        __ br(Assembler::HI, copy96);
        bs.copy_load_at_16(t0, t1, Address(send, -16));

        bs.copy_store_at_32(Address(d, 0), v0, v1);
        bs.copy_store_at_32(Address(d, 32), v2, v3);

        bs.copy_store_at_16(Address(dend, -16), t0, t1);
        __ b(finish);

        __ bind(copy96);
      }
      bs.copy_load_at_32(v4, v5, Address(send, -32));

      bs.copy_store_at_32(Address(d, 0), v0, v1);
      bs.copy_store_at_32(Address(d, 32), v2, v3);

      bs.copy_store_at_32(Address(dend, -32), v4, v5);
    } else {
      bs.copy_load_at_16(t0, t1, Address(s, 0));
      bs.copy_load_at_16(t2, t3, Address(s, 16));
      bs.copy_load_at_16(t4, t5, Address(s, 32));
      bs.copy_load_at_16(t6, t7, Address(s, 48));
      bs.copy_load_at_16(t8, t9, Address(send, -16));

      bs.copy_store_at_16(Address(d, 0), t0, t1);
      bs.copy_store_at_16(Address(d, 16), t2, t3);
      bs.copy_store_at_16(Address(d, 32), t4, t5);
      bs.copy_store_at_16(Address(d, 48), t6, t7);
      bs.copy_store_at_16(Address(dend, -16), t8, t9);
    }
    __ b(finish);

    // 0..16 bytes
    __ bind(copy16);
    __ cmp(count, u1(8/granularity));
    __ br(Assembler::LO, copy8);

    // 8..16 bytes
    bs.copy_load_at_8(t0, Address(s, 0));
    bs.copy_load_at_8(t1, Address(send, -8));
    bs.copy_store_at_8(Address(d, 0), t0);
    bs.copy_store_at_8(Address(dend, -8), t1);
    __ b(finish);

    if (granularity < 8) {
      // 4..7 bytes
      __ bind(copy8);
      __ tbz(count, 2 - exact_log2(granularity), copy4);
      __ ldrw(t0, Address(s, 0));
      __ ldrw(t1, Address(send, -4));
      __ strw(t0, Address(d, 0));
      __ strw(t1, Address(dend, -4));
      __ b(finish);
      if (granularity < 4) {
        // 0..3 bytes
        __ bind(copy4);
        __ cbz(count, finish); // get rid of 0 case
        if (granularity == 2) {
          __ ldrh(t0, Address(s, 0));
          __ strh(t0, Address(d, 0));
        } else { // granularity == 1
          // Now 1..3 bytes. Handle the 1 and 2 byte case by copying
          // the first and last byte.
          // Handle the 3 byte case by loading and storing base + count/2
          // (count == 1 (s+0)->(d+0), count == 2,3 (s+1) -> (d+1))
          // This does means in the 1 byte case we load/store the same
          // byte 3 times.
          __ lsr(count, count, 1);
          __ ldrb(t0, Address(s, 0));
          __ ldrb(t1, Address(send, -1));
          __ ldrb(t2, Address(s, count));
          __ strb(t0, Address(d, 0));
          __ strb(t1, Address(dend, -1));
          __ strb(t2, Address(d, count));
        }
        __ b(finish);
      }
    }

    __ bind(copy_big);
    if (is_backwards) {
      __ lea(s, Address(s, count, Address::lsl(exact_log2(-step))));
      __ lea(d, Address(d, count, Address::lsl(exact_log2(-step))));
    }

    // Now we've got the small case out of the way we can align the
    // source address on a 2-word boundary.

    // Here we will materialize a count in r15, which is used by copy_memory_small
    // and the various generate_copy_longs stubs that we use for 2 word aligned bytes.
    // Up until here, we have used t9, which aliases r15, but from here on, that register
    // can not be used as a temp register, as it contains the count.

    Label aligned;

    if (is_aligned) {
      // We may have to adjust by 1 word to get s 2-word-aligned.
      __ tbz(s, exact_log2(wordSize), aligned);
      bs.copy_load_at_8(t0, Address(__ adjust(s, direction * wordSize, is_backwards)));
      bs.copy_store_at_8(Address(__ adjust(d, direction * wordSize, is_backwards)), t0);
      __ sub(count, count, wordSize/granularity);
    } else {
      if (is_backwards) {
        __ andr(r15, s, 2 * wordSize - 1);
      } else {
        __ neg(r15, s);
        __ andr(r15, r15, 2 * wordSize - 1);
      }
      // r15 is the byte adjustment needed to align s.
      __ cbz(r15, aligned);
      int shift = exact_log2(granularity);
      if (shift)  __ lsr(r15, r15, shift);
      __ sub(count, count, r15);

#if 0
      // ?? This code is only correct for a disjoint copy.  It may or
      // may not make sense to use it in that case.

      // Copy the first pair; s and d may not be aligned.
      __ ldp(t0, t1, Address(s, is_backwards ? -2 * wordSize : 0));
      __ stp(t0, t1, Address(d, is_backwards ? -2 * wordSize : 0));

      // Align s and d, adjust count
      if (is_backwards) {
        __ sub(s, s, r15);
        __ sub(d, d, r15);
      } else {
        __ add(s, s, r15);
        __ add(d, d, r15);
      }
#else
      copy_memory_small(decorators, type, s, d, r15, step);
#endif
    }

    __ bind(aligned);

    // s is now 2-word-aligned.

    // We have a count of units and some trailing bytes.  Adjust the
    // count and do a bulk copy of words.
    __ lsr(r15, count, exact_log2(wordSize/granularity));
    if (direction == copy_forwards) {
      if (type != T_OBJECT) {
        __ bl(copy_f);
      } else if ((decorators & IS_DEST_UNINITIALIZED) != 0) {
        __ bl(copy_obj_uninit_f);
      } else {
        __ bl(copy_obj_f);
      }
    } else {
      if (type != T_OBJECT) {
        __ bl(copy_b);
      } else if ((decorators & IS_DEST_UNINITIALIZED) != 0) {
        __ bl(copy_obj_uninit_b);
      } else {
        __ bl(copy_obj_b);
      }
    }

    // And the tail.
    copy_memory_small(decorators, type, s, d, count, step);

    if (granularity >= 8) __ bind(copy8);
    if (granularity >= 4) __ bind(copy4);
    __ bind(finish);
  }


  void clobber_registers() {
#ifdef ASSERT
    RegSet clobbered
      = MacroAssembler::call_clobbered_gp_registers() - rscratch1;
    __ mov(rscratch1, (uint64_t)0xdeadbeef);
    __ orr(rscratch1, rscratch1, rscratch1, Assembler::LSL, 32);
    for (RegSetIterator<Register> it = clobbered.begin(); *it != noreg; ++it) {
      __ mov(*it, rscratch1);
    }
#endif

  }

  // Scan over array at a for count oops, verifying each one.
  // Preserves a and count, clobbers rscratch1 and rscratch2.
  void verify_oop_array (int size, Register a, Register count, Register temp) {
    Label loop, end;
    __ mov(rscratch1, a);
    __ mov(rscratch2, zr);
    __ bind(loop);
    __ cmp(rscratch2, count);
    __ br(Assembler::HS, end);
    if (size == wordSize) {
      __ ldr(temp, Address(a, rscratch2, Address::lsl(exact_log2(size))));
      __ verify_oop(temp);
    } else {
      __ ldrw(temp, Address(a, rscratch2, Address::lsl(exact_log2(size))));
      __ decode_heap_oop(temp); // calls verify_oop
    }
    __ add(rscratch2, rscratch2, 1);
    __ b(loop);
    __ bind(end);
  }

  // Arguments:
  //   aligned - true => Input and output aligned on a HeapWord == 8-byte boundary
  //             ignored
  //   is_oop  - true => oop array, so generate store check code
  //   name    - stub name string
  //
  // Inputs:
  //   c_rarg0   - source array address
  //   c_rarg1   - destination array address
  //   c_rarg2   - element count, treated as ssize_t, can be zero
  //
  // If 'from' and/or 'to' are aligned on 4-byte boundaries, we let
  // the hardware handle it.  The two dwords within qwords that span
  // cache line boundaries will still be loaded and stored atomically.
  //
  // Side Effects:
  //   disjoint_int_copy_entry is set to the no-overlap entry point
  //   used by generate_conjoint_int_oop_copy().
  //
  address generate_disjoint_copy(int size, bool aligned, bool is_oop, address *entry,
                                  const char *name, bool dest_uninitialized = false) {
    Register s = c_rarg0, d = c_rarg1, count = c_rarg2;
    RegSet saved_reg = RegSet::of(s, d, count);
    __ align(CodeEntryAlignment);
    StubCodeMark mark(this, "StubRoutines", name);
    address start = __ pc();
    __ enter();

    if (entry != nullptr) {
      *entry = __ pc();
      // caller can pass a 64-bit byte count here (from Unsafe.copyMemory)
      BLOCK_COMMENT("Entry:");
    }

    DecoratorSet decorators = IN_HEAP | IS_ARRAY | ARRAYCOPY_DISJOINT;
    if (dest_uninitialized) {
      decorators |= IS_DEST_UNINITIALIZED;
    }
    if (aligned) {
      decorators |= ARRAYCOPY_ALIGNED;
    }

    BarrierSetAssembler *bs = BarrierSet::barrier_set()->barrier_set_assembler();
    bs->arraycopy_prologue(_masm, decorators, is_oop, s, d, count, saved_reg);

    if (is_oop) {
      // save regs before copy_memory
      __ push(RegSet::of(d, count), sp);
    }
    {
      // UnsafeCopyMemory page error: continue after ucm
      bool add_entry = !is_oop && (!aligned || sizeof(jlong) == size);
      UnsafeCopyMemoryMark ucmm(this, add_entry, true);
      copy_memory(decorators, is_oop ? T_OBJECT : T_BYTE, aligned, s, d, count, size);
    }

    if (is_oop) {
      __ pop(RegSet::of(d, count), sp);
      if (VerifyOops)
        verify_oop_array(size, d, count, r16);
    }

    bs->arraycopy_epilogue(_masm, decorators, is_oop, d, count, rscratch1, RegSet());

    __ leave();
    __ mov(r0, zr); // return 0
    __ ret(lr);
    return start;
  }

  // Arguments:
  //   aligned - true => Input and output aligned on a HeapWord == 8-byte boundary
  //             ignored
  //   is_oop  - true => oop array, so generate store check code
  //   name    - stub name string
  //
  // Inputs:
  //   c_rarg0   - source array address
  //   c_rarg1   - destination array address
  //   c_rarg2   - element count, treated as ssize_t, can be zero
  //
  // If 'from' and/or 'to' are aligned on 4-byte boundaries, we let
  // the hardware handle it.  The two dwords within qwords that span
  // cache line boundaries will still be loaded and stored atomically.
  //
  address generate_conjoint_copy(int size, bool aligned, bool is_oop, address nooverlap_target,
                                 address *entry, const char *name,
                                 bool dest_uninitialized = false) {
    Register s = c_rarg0, d = c_rarg1, count = c_rarg2;
    RegSet saved_regs = RegSet::of(s, d, count);
    StubCodeMark mark(this, "StubRoutines", name);
    address start = __ pc();
    __ enter();

    if (entry != nullptr) {
      *entry = __ pc();
      // caller can pass a 64-bit byte count here (from Unsafe.copyMemory)
      BLOCK_COMMENT("Entry:");
    }

    // use fwd copy when (d-s) above_equal (count*size)
    __ sub(rscratch1, d, s);
    __ cmp(rscratch1, count, Assembler::LSL, exact_log2(size));
    __ br(Assembler::HS, nooverlap_target);

    DecoratorSet decorators = IN_HEAP | IS_ARRAY;
    if (dest_uninitialized) {
      decorators |= IS_DEST_UNINITIALIZED;
    }
    if (aligned) {
      decorators |= ARRAYCOPY_ALIGNED;
    }

    BarrierSetAssembler *bs = BarrierSet::barrier_set()->barrier_set_assembler();
    bs->arraycopy_prologue(_masm, decorators, is_oop, s, d, count, saved_regs);

    if (is_oop) {
      // save regs before copy_memory
      __ push(RegSet::of(d, count), sp);
    }
    {
      // UnsafeCopyMemory page error: continue after ucm
      bool add_entry = !is_oop && (!aligned || sizeof(jlong) == size);
      UnsafeCopyMemoryMark ucmm(this, add_entry, true);
      copy_memory(decorators, is_oop ? T_OBJECT : T_BYTE, aligned, s, d, count, -size);
    }
    if (is_oop) {
      __ pop(RegSet::of(d, count), sp);
      if (VerifyOops)
        verify_oop_array(size, d, count, r16);
    }
    bs->arraycopy_epilogue(_masm, decorators, is_oop, d, count, rscratch1, RegSet());
    __ leave();
    __ mov(r0, zr); // return 0
    __ ret(lr);
    return start;
}

  // Arguments:
  //   aligned - true => Input and output aligned on a HeapWord == 8-byte boundary
  //             ignored
  //   name    - stub name string
  //
  // Inputs:
  //   c_rarg0   - source array address
  //   c_rarg1   - destination array address
  //   c_rarg2   - element count, treated as ssize_t, can be zero
  //
  // If 'from' and/or 'to' are aligned on 4-, 2-, or 1-byte boundaries,
  // we let the hardware handle it.  The one to eight bytes within words,
  // dwords or qwords that span cache line boundaries will still be loaded
  // and stored atomically.
  //
  // Side Effects:
  //   disjoint_byte_copy_entry is set to the no-overlap entry point  //
  // If 'from' and/or 'to' are aligned on 4-, 2-, or 1-byte boundaries,
  // we let the hardware handle it.  The one to eight bytes within words,
  // dwords or qwords that span cache line boundaries will still be loaded
  // and stored atomically.
  //
  // Side Effects:
  //   disjoint_byte_copy_entry is set to the no-overlap entry point
  //   used by generate_conjoint_byte_copy().
  //
  address generate_disjoint_byte_copy(bool aligned, address* entry, const char *name) {
    const bool not_oop = false;
    return generate_disjoint_copy(sizeof (jbyte), aligned, not_oop, entry, name);
  }

  // Arguments:
  //   aligned - true => Input and output aligned on a HeapWord == 8-byte boundary
  //             ignored
  //   name    - stub name string
  //
  // Inputs:
  //   c_rarg0   - source array address
  //   c_rarg1   - destination array address
  //   c_rarg2   - element count, treated as ssize_t, can be zero
  //
  // If 'from' and/or 'to' are aligned on 4-, 2-, or 1-byte boundaries,
  // we let the hardware handle it.  The one to eight bytes within words,
  // dwords or qwords that span cache line boundaries will still be loaded
  // and stored atomically.
  //
  address generate_conjoint_byte_copy(bool aligned, address nooverlap_target,
                                      address* entry, const char *name) {
    const bool not_oop = false;
    return generate_conjoint_copy(sizeof (jbyte), aligned, not_oop, nooverlap_target, entry, name);
  }

  // Arguments:
  //   aligned - true => Input and output aligned on a HeapWord == 8-byte boundary
  //             ignored
  //   name    - stub name string
  //
  // Inputs:
  //   c_rarg0   - source array address
  //   c_rarg1   - destination array address
  //   c_rarg2   - element count, treated as ssize_t, can be zero
  //
  // If 'from' and/or 'to' are aligned on 4- or 2-byte boundaries, we
  // let the hardware handle it.  The two or four words within dwords
  // or qwords that span cache line boundaries will still be loaded
  // and stored atomically.
  //
  // Side Effects:
  //   disjoint_short_copy_entry is set to the no-overlap entry point
  //   used by generate_conjoint_short_copy().
  //
  address generate_disjoint_short_copy(bool aligned,
                                       address* entry, const char *name) {
    const bool not_oop = false;
    return generate_disjoint_copy(sizeof (jshort), aligned, not_oop, entry, name);
  }

  // Arguments:
  //   aligned - true => Input and output aligned on a HeapWord == 8-byte boundary
  //             ignored
  //   name    - stub name string
  //
  // Inputs:
  //   c_rarg0   - source array address
  //   c_rarg1   - destination array address
  //   c_rarg2   - element count, treated as ssize_t, can be zero
  //
  // If 'from' and/or 'to' are aligned on 4- or 2-byte boundaries, we
  // let the hardware handle it.  The two or four words within dwords
  // or qwords that span cache line boundaries will still be loaded
  // and stored atomically.
  //
  address generate_conjoint_short_copy(bool aligned, address nooverlap_target,
                                       address *entry, const char *name) {
    const bool not_oop = false;
    return generate_conjoint_copy(sizeof (jshort), aligned, not_oop, nooverlap_target, entry, name);

  }
  // Arguments:
  //   aligned - true => Input and output aligned on a HeapWord == 8-byte boundary
  //             ignored
  //   name    - stub name string
  //
  // Inputs:
  //   c_rarg0   - source array address
  //   c_rarg1   - destination array address
  //   c_rarg2   - element count, treated as ssize_t, can be zero
  //
  // If 'from' and/or 'to' are aligned on 4-byte boundaries, we let
  // the hardware handle it.  The two dwords within qwords that span
  // cache line boundaries will still be loaded and stored atomically.
  //
  // Side Effects:
  //   disjoint_int_copy_entry is set to the no-overlap entry point
  //   used by generate_conjoint_int_oop_copy().
  //
  address generate_disjoint_int_copy(bool aligned, address *entry,
                                         const char *name, bool dest_uninitialized = false) {
    const bool not_oop = false;
    return generate_disjoint_copy(sizeof (jint), aligned, not_oop, entry, name);
  }

  // Arguments:
  //   aligned - true => Input and output aligned on a HeapWord == 8-byte boundary
  //             ignored
  //   name    - stub name string
  //
  // Inputs:
  //   c_rarg0   - source array address
  //   c_rarg1   - destination array address
  //   c_rarg2   - element count, treated as ssize_t, can be zero
  //
  // If 'from' and/or 'to' are aligned on 4-byte boundaries, we let
  // the hardware handle it.  The two dwords within qwords that span
  // cache line boundaries will still be loaded and stored atomically.
  //
  address generate_conjoint_int_copy(bool aligned, address nooverlap_target,
                                     address *entry, const char *name,
                                     bool dest_uninitialized = false) {
    const bool not_oop = false;
    return generate_conjoint_copy(sizeof (jint), aligned, not_oop, nooverlap_target, entry, name);
  }


  // Arguments:
  //   aligned - true => Input and output aligned on a HeapWord boundary == 8 bytes
  //             ignored
  //   name    - stub name string
  //
  // Inputs:
  //   c_rarg0   - source array address
  //   c_rarg1   - destination array address
  //   c_rarg2   - element count, treated as size_t, can be zero
  //
  // Side Effects:
  //   disjoint_oop_copy_entry or disjoint_long_copy_entry is set to the
  //   no-overlap entry point used by generate_conjoint_long_oop_copy().
  //
  address generate_disjoint_long_copy(bool aligned, address *entry,
                                          const char *name, bool dest_uninitialized = false) {
    const bool not_oop = false;
    return generate_disjoint_copy(sizeof (jlong), aligned, not_oop, entry, name);
  }

  // Arguments:
  //   aligned - true => Input and output aligned on a HeapWord boundary == 8 bytes
  //             ignored
  //   name    - stub name string
  //
  // Inputs:
  //   c_rarg0   - source array address
  //   c_rarg1   - destination array address
  //   c_rarg2   - element count, treated as size_t, can be zero
  //
  address generate_conjoint_long_copy(bool aligned,
                                      address nooverlap_target, address *entry,
                                      const char *name, bool dest_uninitialized = false) {
    const bool not_oop = false;
    return generate_conjoint_copy(sizeof (jlong), aligned, not_oop, nooverlap_target, entry, name);
  }

  // Arguments:
  //   aligned - true => Input and output aligned on a HeapWord boundary == 8 bytes
  //             ignored
  //   name    - stub name string
  //
  // Inputs:
  //   c_rarg0   - source array address
  //   c_rarg1   - destination array address
  //   c_rarg2   - element count, treated as size_t, can be zero
  //
  // Side Effects:
  //   disjoint_oop_copy_entry or disjoint_long_copy_entry is set to the
  //   no-overlap entry point used by generate_conjoint_long_oop_copy().
  //
  address generate_disjoint_oop_copy(bool aligned, address *entry,
                                     const char *name, bool dest_uninitialized) {
    const bool is_oop = true;
    const int size = UseCompressedOops ? sizeof (jint) : sizeof (jlong);
    return generate_disjoint_copy(size, aligned, is_oop, entry, name, dest_uninitialized);
  }

  // Arguments:
  //   aligned - true => Input and output aligned on a HeapWord boundary == 8 bytes
  //             ignored
  //   name    - stub name string
  //
  // Inputs:
  //   c_rarg0   - source array address
  //   c_rarg1   - destination array address
  //   c_rarg2   - element count, treated as size_t, can be zero
  //
  address generate_conjoint_oop_copy(bool aligned,
                                     address nooverlap_target, address *entry,
                                     const char *name, bool dest_uninitialized) {
    const bool is_oop = true;
    const int size = UseCompressedOops ? sizeof (jint) : sizeof (jlong);
    return generate_conjoint_copy(size, aligned, is_oop, nooverlap_target, entry,
                                  name, dest_uninitialized);
  }


  // Helper for generating a dynamic type check.
  // Smashes rscratch1, rscratch2.
  void generate_type_check(Register sub_klass,
                           Register super_check_offset,
                           Register super_klass,
                           Label& L_success) {
    assert_different_registers(sub_klass, super_check_offset, super_klass);

    BLOCK_COMMENT("type_check:");

    Label L_miss;

    __ check_klass_subtype_fast_path(sub_klass, super_klass, noreg,        &L_success, &L_miss, nullptr,
                                     super_check_offset);
    __ check_klass_subtype_slow_path(sub_klass, super_klass, noreg, noreg, &L_success, nullptr);

    // Fall through on failure!
    __ BIND(L_miss);
  }

  //
  //  Generate checkcasting array copy stub
  //
  //  Input:
  //    c_rarg0   - source array address
  //    c_rarg1   - destination array address
  //    c_rarg2   - element count, treated as ssize_t, can be zero
  //    c_rarg3   - size_t ckoff (super_check_offset)
  //    c_rarg4   - oop ckval (super_klass)
  //
  //  Output:
  //    r0 ==  0  -  success
  //    r0 == -1^K - failure, where K is partial transfer count
  //
  address generate_checkcast_copy(const char *name, address *entry,
                                  bool dest_uninitialized = false) {

    Label L_load_element, L_store_element, L_do_card_marks, L_done, L_done_pop;

    // Input registers (after setup_arg_regs)
    const Register from        = c_rarg0;   // source array address
    const Register to          = c_rarg1;   // destination array address
    const Register count       = c_rarg2;   // elementscount
    const Register ckoff       = c_rarg3;   // super_check_offset
    const Register ckval       = c_rarg4;   // super_klass

    RegSet wb_pre_saved_regs = RegSet::range(c_rarg0, c_rarg4);
    RegSet wb_post_saved_regs = RegSet::of(count);

    // Registers used as temps (r19, r20, r21, r22 are save-on-entry)
    const Register copied_oop  = r22;       // actual oop copied
    const Register count_save  = r21;       // orig elementscount
    const Register start_to    = r20;       // destination array start address
    const Register r19_klass   = r19;       // oop._klass

    // Registers used as gc temps (r5, r6, r7 are save-on-call)
    const Register gct1 = r5, gct2 = r6, gct3 = r7;

    //---------------------------------------------------------------
    // Assembler stub will be used for this call to arraycopy
    // if the two arrays are subtypes of Object[] but the
    // destination array type is not equal to or a supertype
    // of the source type.  Each element must be separately
    // checked.

    assert_different_registers(from, to, count, ckoff, ckval, start_to,
                               copied_oop, r19_klass, count_save);

    __ align(CodeEntryAlignment);
    StubCodeMark mark(this, "StubRoutines", name);
    address start = __ pc();

    __ enter(); // required for proper stackwalking of RuntimeStub frame

#ifdef ASSERT
    // caller guarantees that the arrays really are different
    // otherwise, we would have to make conjoint checks
    { Label L;
      __ b(L);                  // conjoint check not yet implemented
      __ stop("checkcast_copy within a single array");
      __ bind(L);
    }
#endif //ASSERT

    // Caller of this entry point must set up the argument registers.
    if (entry != nullptr) {
      *entry = __ pc();
      BLOCK_COMMENT("Entry:");
    }

     // Empty array:  Nothing to do.
    __ cbz(count, L_done);
    __ push(RegSet::of(r19, r20, r21, r22), sp);

#ifdef ASSERT
    BLOCK_COMMENT("assert consistent ckoff/ckval");
    // The ckoff and ckval must be mutually consistent,
    // even though caller generates both.
    { Label L;
      int sco_offset = in_bytes(Klass::super_check_offset_offset());
      __ ldrw(start_to, Address(ckval, sco_offset));
      __ cmpw(ckoff, start_to);
      __ br(Assembler::EQ, L);
      __ stop("super_check_offset inconsistent");
      __ bind(L);
    }
#endif //ASSERT

    DecoratorSet decorators = IN_HEAP | IS_ARRAY | ARRAYCOPY_CHECKCAST | ARRAYCOPY_DISJOINT;
    bool is_oop = true;
    int element_size = UseCompressedOops ? 4 : 8;
    if (dest_uninitialized) {
      decorators |= IS_DEST_UNINITIALIZED;
    }

    BarrierSetAssembler *bs = BarrierSet::barrier_set()->barrier_set_assembler();
    bs->arraycopy_prologue(_masm, decorators, is_oop, from, to, count, wb_pre_saved_regs);

    // save the original count
    __ mov(count_save, count);

    // Copy from low to high addresses
    __ mov(start_to, to);              // Save destination array start address
    __ b(L_load_element);

    // ======== begin loop ========
    // (Loop is rotated; its entry is L_load_element.)
    // Loop control:
    //   for (; count != 0; count--) {
    //     copied_oop = load_heap_oop(from++);
    //     ... generate_type_check ...;
    //     store_heap_oop(to++, copied_oop);
    //   }
    __ align(OptoLoopAlignment);

    __ BIND(L_store_element);
    bs->copy_store_at(_masm, decorators, T_OBJECT, element_size,
                      __ post(to, element_size), copied_oop, noreg,
                      gct1, gct2, gct3);
    __ sub(count, count, 1);
    __ cbz(count, L_do_card_marks);

    // ======== loop entry is here ========
    __ BIND(L_load_element);
    bs->copy_load_at(_masm, decorators, T_OBJECT, element_size,
                     copied_oop, noreg, __ post(from, element_size),
                     gct1);
    __ cbz(copied_oop, L_store_element);

    __ load_klass(r19_klass, copied_oop);// query the object klass
    generate_type_check(r19_klass, ckoff, ckval, L_store_element);
    // ======== end loop ========

    // It was a real error; we must depend on the caller to finish the job.
    // Register count = remaining oops, count_orig = total oops.
    // Emit GC store barriers for the oops we have copied and report
    // their number to the caller.

    __ subs(count, count_save, count);     // K = partially copied oop count
    __ eon(count, count, zr);                   // report (-1^K) to caller
    __ br(Assembler::EQ, L_done_pop);

    __ BIND(L_do_card_marks);
    bs->arraycopy_epilogue(_masm, decorators, is_oop, start_to, count_save, rscratch1, wb_post_saved_regs);

    __ bind(L_done_pop);
    __ pop(RegSet::of(r19, r20, r21, r22), sp);
    inc_counter_np(SharedRuntime::_checkcast_array_copy_ctr);

    __ bind(L_done);
    __ mov(r0, count);
    __ leave();
    __ ret(lr);

    return start;
  }

  // Perform range checks on the proposed arraycopy.
  // Kills temp, but nothing else.
  // Also, clean the sign bits of src_pos and dst_pos.
  void arraycopy_range_checks(Register src,     // source array oop (c_rarg0)
                              Register src_pos, // source position (c_rarg1)
                              Register dst,     // destination array oo (c_rarg2)
                              Register dst_pos, // destination position (c_rarg3)
                              Register length,
                              Register temp,
                              Label& L_failed) {
    BLOCK_COMMENT("arraycopy_range_checks:");

    assert_different_registers(rscratch1, temp);

    //  if (src_pos + length > arrayOop(src)->length())  FAIL;
    __ ldrw(rscratch1, Address(src, arrayOopDesc::length_offset_in_bytes()));
    __ addw(temp, length, src_pos);
    __ cmpw(temp, rscratch1);
    __ br(Assembler::HI, L_failed);

    //  if (dst_pos + length > arrayOop(dst)->length())  FAIL;
    __ ldrw(rscratch1, Address(dst, arrayOopDesc::length_offset_in_bytes()));
    __ addw(temp, length, dst_pos);
    __ cmpw(temp, rscratch1);
    __ br(Assembler::HI, L_failed);

    // Have to clean up high 32 bits of 'src_pos' and 'dst_pos'.
    __ movw(src_pos, src_pos);
    __ movw(dst_pos, dst_pos);

    BLOCK_COMMENT("arraycopy_range_checks done");
  }

  // These stubs get called from some dumb test routine.
  // I'll write them properly when they're called from
  // something that's actually doing something.
  static void fake_arraycopy_stub(address src, address dst, int count) {
    assert(count == 0, "huh?");
  }


  //
  //  Generate 'unsafe' array copy stub
  //  Though just as safe as the other stubs, it takes an unscaled
  //  size_t argument instead of an element count.
  //
  //  Input:
  //    c_rarg0   - source array address
  //    c_rarg1   - destination array address
  //    c_rarg2   - byte count, treated as ssize_t, can be zero
  //
  // Examines the alignment of the operands and dispatches
  // to a long, int, short, or byte copy loop.
  //
  address generate_unsafe_copy(const char *name,
                               address byte_copy_entry,
                               address short_copy_entry,
                               address int_copy_entry,
                               address long_copy_entry) {
    Label L_long_aligned, L_int_aligned, L_short_aligned;
    Register s = c_rarg0, d = c_rarg1, count = c_rarg2;

    __ align(CodeEntryAlignment);
    StubCodeMark mark(this, "StubRoutines", name);
    address start = __ pc();
    __ enter(); // required for proper stackwalking of RuntimeStub frame

    // bump this on entry, not on exit:
    inc_counter_np(SharedRuntime::_unsafe_array_copy_ctr);

    __ orr(rscratch1, s, d);
    __ orr(rscratch1, rscratch1, count);

    __ andr(rscratch1, rscratch1, BytesPerLong-1);
    __ cbz(rscratch1, L_long_aligned);
    __ andr(rscratch1, rscratch1, BytesPerInt-1);
    __ cbz(rscratch1, L_int_aligned);
    __ tbz(rscratch1, 0, L_short_aligned);
    __ b(RuntimeAddress(byte_copy_entry));

    __ BIND(L_short_aligned);
    __ lsr(count, count, LogBytesPerShort);  // size => short_count
    __ b(RuntimeAddress(short_copy_entry));
    __ BIND(L_int_aligned);
    __ lsr(count, count, LogBytesPerInt);    // size => int_count
    __ b(RuntimeAddress(int_copy_entry));
    __ BIND(L_long_aligned);
    __ lsr(count, count, LogBytesPerLong);   // size => long_count
    __ b(RuntimeAddress(long_copy_entry));

    return start;
  }

  //
  //  Generate generic array copy stubs
  //
  //  Input:
  //    c_rarg0    -  src oop
  //    c_rarg1    -  src_pos (32-bits)
  //    c_rarg2    -  dst oop
  //    c_rarg3    -  dst_pos (32-bits)
  //    c_rarg4    -  element count (32-bits)
  //
  //  Output:
  //    r0 ==  0  -  success
  //    r0 == -1^K - failure, where K is partial transfer count
  //
  address generate_generic_copy(const char *name,
                                address byte_copy_entry, address short_copy_entry,
                                address int_copy_entry, address oop_copy_entry,
                                address long_copy_entry, address checkcast_copy_entry) {

    Label L_failed, L_objArray;
    Label L_copy_bytes, L_copy_shorts, L_copy_ints, L_copy_longs;

    // Input registers
    const Register src        = c_rarg0;  // source array oop
    const Register src_pos    = c_rarg1;  // source position
    const Register dst        = c_rarg2;  // destination array oop
    const Register dst_pos    = c_rarg3;  // destination position
    const Register length     = c_rarg4;


    // Registers used as temps
    const Register dst_klass  = c_rarg5;

    __ align(CodeEntryAlignment);

    StubCodeMark mark(this, "StubRoutines", name);

    address start = __ pc();

    __ enter(); // required for proper stackwalking of RuntimeStub frame

    // bump this on entry, not on exit:
    inc_counter_np(SharedRuntime::_generic_array_copy_ctr);

    //-----------------------------------------------------------------------
    // Assembler stub will be used for this call to arraycopy
    // if the following conditions are met:
    //
    // (1) src and dst must not be null.
    // (2) src_pos must not be negative.
    // (3) dst_pos must not be negative.
    // (4) length  must not be negative.
    // (5) src klass and dst klass should be the same and not null.
    // (6) src and dst should be arrays.
    // (7) src_pos + length must not exceed length of src.
    // (8) dst_pos + length must not exceed length of dst.
    //

    //  if (src == nullptr) return -1;
    __ cbz(src, L_failed);

    //  if (src_pos < 0) return -1;
    __ tbnz(src_pos, 31, L_failed);  // i.e. sign bit set

    //  if (dst == nullptr) return -1;
    __ cbz(dst, L_failed);

    //  if (dst_pos < 0) return -1;
    __ tbnz(dst_pos, 31, L_failed);  // i.e. sign bit set

    // registers used as temp
    const Register scratch_length    = r16; // elements count to copy
    const Register scratch_src_klass = r17; // array klass
    const Register lh                = r15; // layout helper

    //  if (length < 0) return -1;
    __ movw(scratch_length, length);        // length (elements count, 32-bits value)
    __ tbnz(scratch_length, 31, L_failed);  // i.e. sign bit set

    __ load_klass(scratch_src_klass, src);
#ifdef ASSERT
    //  assert(src->klass() != nullptr);
    {
      BLOCK_COMMENT("assert klasses not null {");
      Label L1, L2;
      __ cbnz(scratch_src_klass, L2);   // it is broken if klass is null
      __ bind(L1);
      __ stop("broken null klass");
      __ bind(L2);
      __ load_klass(rscratch1, dst);
      __ cbz(rscratch1, L1);     // this would be broken also
      BLOCK_COMMENT("} assert klasses not null done");
    }
#endif

    // Load layout helper (32-bits)
    //
    //  |array_tag|     | header_size | element_type |     |log2_element_size|
    // 32        30    24            16              8     2                 0
    //
    //   array_tag: typeArray = 0x3, objArray = 0x2, non-array = 0x0
    //

    const int lh_offset = in_bytes(Klass::layout_helper_offset());

    // Handle objArrays completely differently...
    const jint objArray_lh = Klass::array_layout_helper(T_OBJECT);
    __ ldrw(lh, Address(scratch_src_klass, lh_offset));
    __ movw(rscratch1, objArray_lh);
    __ eorw(rscratch2, lh, rscratch1);
    __ cbzw(rscratch2, L_objArray);

    //  if (src->klass() != dst->klass()) return -1;
    __ load_klass(rscratch2, dst);
    __ eor(rscratch2, rscratch2, scratch_src_klass);
    __ cbnz(rscratch2, L_failed);

    //  if (!src->is_Array()) return -1;
    __ tbz(lh, 31, L_failed);  // i.e. (lh >= 0)

    // At this point, it is known to be a typeArray (array_tag 0x3).
#ifdef ASSERT
    {
      BLOCK_COMMENT("assert primitive array {");
      Label L;
      __ movw(rscratch2, Klass::_lh_array_tag_type_value << Klass::_lh_array_tag_shift);
      __ cmpw(lh, rscratch2);
      __ br(Assembler::GE, L);
      __ stop("must be a primitive array");
      __ bind(L);
      BLOCK_COMMENT("} assert primitive array done");
    }
#endif

    arraycopy_range_checks(src, src_pos, dst, dst_pos, scratch_length,
                           rscratch2, L_failed);

    // TypeArrayKlass
    //
    // src_addr = (src + array_header_in_bytes()) + (src_pos << log2elemsize);
    // dst_addr = (dst + array_header_in_bytes()) + (dst_pos << log2elemsize);
    //

    const Register rscratch1_offset = rscratch1;    // array offset
    const Register r15_elsize = lh; // element size

    __ ubfx(rscratch1_offset, lh, Klass::_lh_header_size_shift,
           exact_log2(Klass::_lh_header_size_mask+1));   // array_offset
    __ add(src, src, rscratch1_offset);           // src array offset
    __ add(dst, dst, rscratch1_offset);           // dst array offset
    BLOCK_COMMENT("choose copy loop based on element size");

    // next registers should be set before the jump to corresponding stub
    const Register from     = c_rarg0;  // source array address
    const Register to       = c_rarg1;  // destination array address
    const Register count    = c_rarg2;  // elements count

    // 'from', 'to', 'count' registers should be set in such order
    // since they are the same as 'src', 'src_pos', 'dst'.

    assert(Klass::_lh_log2_element_size_shift == 0, "fix this code");

    // The possible values of elsize are 0-3, i.e. exact_log2(element
    // size in bytes).  We do a simple bitwise binary search.
  __ BIND(L_copy_bytes);
    __ tbnz(r15_elsize, 1, L_copy_ints);
    __ tbnz(r15_elsize, 0, L_copy_shorts);
    __ lea(from, Address(src, src_pos));// src_addr
    __ lea(to,   Address(dst, dst_pos));// dst_addr
    __ movw(count, scratch_length); // length
    __ b(RuntimeAddress(byte_copy_entry));

  __ BIND(L_copy_shorts);
    __ lea(from, Address(src, src_pos, Address::lsl(1)));// src_addr
    __ lea(to,   Address(dst, dst_pos, Address::lsl(1)));// dst_addr
    __ movw(count, scratch_length); // length
    __ b(RuntimeAddress(short_copy_entry));

  __ BIND(L_copy_ints);
    __ tbnz(r15_elsize, 0, L_copy_longs);
    __ lea(from, Address(src, src_pos, Address::lsl(2)));// src_addr
    __ lea(to,   Address(dst, dst_pos, Address::lsl(2)));// dst_addr
    __ movw(count, scratch_length); // length
    __ b(RuntimeAddress(int_copy_entry));

  __ BIND(L_copy_longs);
#ifdef ASSERT
    {
      BLOCK_COMMENT("assert long copy {");
      Label L;
      __ andw(lh, lh, Klass::_lh_log2_element_size_mask); // lh -> r15_elsize
      __ cmpw(r15_elsize, LogBytesPerLong);
      __ br(Assembler::EQ, L);
      __ stop("must be long copy, but elsize is wrong");
      __ bind(L);
      BLOCK_COMMENT("} assert long copy done");
    }
#endif
    __ lea(from, Address(src, src_pos, Address::lsl(3)));// src_addr
    __ lea(to,   Address(dst, dst_pos, Address::lsl(3)));// dst_addr
    __ movw(count, scratch_length); // length
    __ b(RuntimeAddress(long_copy_entry));

    // ObjArrayKlass
  __ BIND(L_objArray);
    // live at this point:  scratch_src_klass, scratch_length, src[_pos], dst[_pos]

    Label L_plain_copy, L_checkcast_copy;
    //  test array classes for subtyping
    __ load_klass(r15, dst);
    __ cmp(scratch_src_klass, r15); // usual case is exact equality
    __ br(Assembler::NE, L_checkcast_copy);

    // Identically typed arrays can be copied without element-wise checks.
    arraycopy_range_checks(src, src_pos, dst, dst_pos, scratch_length,
                           rscratch2, L_failed);

    __ lea(from, Address(src, src_pos, Address::lsl(LogBytesPerHeapOop)));
    __ add(from, from, arrayOopDesc::base_offset_in_bytes(T_OBJECT));
    __ lea(to, Address(dst, dst_pos, Address::lsl(LogBytesPerHeapOop)));
    __ add(to, to, arrayOopDesc::base_offset_in_bytes(T_OBJECT));
    __ movw(count, scratch_length); // length
  __ BIND(L_plain_copy);
    __ b(RuntimeAddress(oop_copy_entry));

  __ BIND(L_checkcast_copy);
    // live at this point:  scratch_src_klass, scratch_length, r15 (dst_klass)
    {
      // Before looking at dst.length, make sure dst is also an objArray.
      __ ldrw(rscratch1, Address(r15, lh_offset));
      __ movw(rscratch2, objArray_lh);
      __ eorw(rscratch1, rscratch1, rscratch2);
      __ cbnzw(rscratch1, L_failed);

      // It is safe to examine both src.length and dst.length.
      arraycopy_range_checks(src, src_pos, dst, dst_pos, scratch_length,
                             r15, L_failed);

      __ load_klass(dst_klass, dst); // reload

      // Marshal the base address arguments now, freeing registers.
      __ lea(from, Address(src, src_pos, Address::lsl(LogBytesPerHeapOop)));
      __ add(from, from, arrayOopDesc::base_offset_in_bytes(T_OBJECT));
      __ lea(to, Address(dst, dst_pos, Address::lsl(LogBytesPerHeapOop)));
      __ add(to, to, arrayOopDesc::base_offset_in_bytes(T_OBJECT));
      __ movw(count, length);           // length (reloaded)
      Register sco_temp = c_rarg3;      // this register is free now
      assert_different_registers(from, to, count, sco_temp,
                                 dst_klass, scratch_src_klass);
      // assert_clean_int(count, sco_temp);

      // Generate the type check.
      const int sco_offset = in_bytes(Klass::super_check_offset_offset());
      __ ldrw(sco_temp, Address(dst_klass, sco_offset));

      // Smashes rscratch1, rscratch2
      generate_type_check(scratch_src_klass, sco_temp, dst_klass, L_plain_copy);

      // Fetch destination element klass from the ObjArrayKlass header.
      int ek_offset = in_bytes(ObjArrayKlass::element_klass_offset());
      __ ldr(dst_klass, Address(dst_klass, ek_offset));
      __ ldrw(sco_temp, Address(dst_klass, sco_offset));

      // the checkcast_copy loop needs two extra arguments:
      assert(c_rarg3 == sco_temp, "#3 already in place");
      // Set up arguments for checkcast_copy_entry.
      __ mov(c_rarg4, dst_klass);  // dst.klass.element_klass
      __ b(RuntimeAddress(checkcast_copy_entry));
    }

  __ BIND(L_failed);
    __ mov(r0, -1);
    __ leave();   // required for proper stackwalking of RuntimeStub frame
    __ ret(lr);

    return start;
  }

  //
  // Generate stub for array fill. If "aligned" is true, the
  // "to" address is assumed to be heapword aligned.
  //
  // Arguments for generated stub:
  //   to:    c_rarg0
  //   value: c_rarg1
  //   count: c_rarg2 treated as signed
  //
  address generate_fill(BasicType t, bool aligned, const char *name) {
    __ align(CodeEntryAlignment);
    StubCodeMark mark(this, "StubRoutines", name);
    address start = __ pc();

    BLOCK_COMMENT("Entry:");

    const Register to        = c_rarg0;  // source array address
    const Register value     = c_rarg1;  // value
    const Register count     = c_rarg2;  // elements count

    const Register bz_base = r10;        // base for block_zero routine
    const Register cnt_words = r11;      // temp register

    __ enter();

    Label L_fill_elements, L_exit1;

    int shift = -1;
    switch (t) {
      case T_BYTE:
        shift = 0;
        __ cmpw(count, 8 >> shift); // Short arrays (< 8 bytes) fill by element
        __ bfi(value, value, 8, 8);   // 8 bit -> 16 bit
        __ bfi(value, value, 16, 16); // 16 bit -> 32 bit
        __ br(Assembler::LO, L_fill_elements);
        break;
      case T_SHORT:
        shift = 1;
        __ cmpw(count, 8 >> shift); // Short arrays (< 8 bytes) fill by element
        __ bfi(value, value, 16, 16); // 16 bit -> 32 bit
        __ br(Assembler::LO, L_fill_elements);
        break;
      case T_INT:
        shift = 2;
        __ cmpw(count, 8 >> shift); // Short arrays (< 8 bytes) fill by element
        __ br(Assembler::LO, L_fill_elements);
        break;
      default: ShouldNotReachHere();
    }

    // Align source address at 8 bytes address boundary.
    Label L_skip_align1, L_skip_align2, L_skip_align4;
    if (!aligned) {
      switch (t) {
        case T_BYTE:
          // One byte misalignment happens only for byte arrays.
          __ tbz(to, 0, L_skip_align1);
          __ strb(value, Address(__ post(to, 1)));
          __ subw(count, count, 1);
          __ bind(L_skip_align1);
          // Fallthrough
        case T_SHORT:
          // Two bytes misalignment happens only for byte and short (char) arrays.
          __ tbz(to, 1, L_skip_align2);
          __ strh(value, Address(__ post(to, 2)));
          __ subw(count, count, 2 >> shift);
          __ bind(L_skip_align2);
          // Fallthrough
        case T_INT:
          // Align to 8 bytes, we know we are 4 byte aligned to start.
          __ tbz(to, 2, L_skip_align4);
          __ strw(value, Address(__ post(to, 4)));
          __ subw(count, count, 4 >> shift);
          __ bind(L_skip_align4);
          break;
        default: ShouldNotReachHere();
      }
    }

    //
    //  Fill large chunks
    //
    __ lsrw(cnt_words, count, 3 - shift); // number of words
    __ bfi(value, value, 32, 32);         // 32 bit -> 64 bit
    __ subw(count, count, cnt_words, Assembler::LSL, 3 - shift);
    if (UseBlockZeroing) {
      Label non_block_zeroing, rest;
      // If the fill value is zero we can use the fast zero_words().
      __ cbnz(value, non_block_zeroing);
      __ mov(bz_base, to);
      __ add(to, to, cnt_words, Assembler::LSL, LogBytesPerWord);
      address tpc = __ zero_words(bz_base, cnt_words);
      if (tpc == nullptr) {
        fatal("CodeCache is full at generate_fill");
      }
      __ b(rest);
      __ bind(non_block_zeroing);
      __ fill_words(to, cnt_words, value);
      __ bind(rest);
    } else {
      __ fill_words(to, cnt_words, value);
    }

    // Remaining count is less than 8 bytes. Fill it by a single store.
    // Note that the total length is no less than 8 bytes.
    if (t == T_BYTE || t == T_SHORT) {
      Label L_exit1;
      __ cbzw(count, L_exit1);
      __ add(to, to, count, Assembler::LSL, shift); // points to the end
      __ str(value, Address(to, -8));    // overwrite some elements
      __ bind(L_exit1);
      __ leave();
      __ ret(lr);
    }

    // Handle copies less than 8 bytes.
    Label L_fill_2, L_fill_4, L_exit2;
    __ bind(L_fill_elements);
    switch (t) {
      case T_BYTE:
        __ tbz(count, 0, L_fill_2);
        __ strb(value, Address(__ post(to, 1)));
        __ bind(L_fill_2);
        __ tbz(count, 1, L_fill_4);
        __ strh(value, Address(__ post(to, 2)));
        __ bind(L_fill_4);
        __ tbz(count, 2, L_exit2);
        __ strw(value, Address(to));
        break;
      case T_SHORT:
        __ tbz(count, 0, L_fill_4);
        __ strh(value, Address(__ post(to, 2)));
        __ bind(L_fill_4);
        __ tbz(count, 1, L_exit2);
        __ strw(value, Address(to));
        break;
      case T_INT:
        __ cbzw(count, L_exit2);
        __ strw(value, Address(to));
        break;
      default: ShouldNotReachHere();
    }
    __ bind(L_exit2);
    __ leave();
    __ ret(lr);
    return start;
  }

  address generate_data_cache_writeback() {
    const Register line        = c_rarg0;  // address of line to write back

    __ align(CodeEntryAlignment);

    StubCodeMark mark(this, "StubRoutines", "_data_cache_writeback");

    address start = __ pc();
    __ enter();
    __ cache_wb(Address(line, 0));
    __ leave();
    __ ret(lr);

    return start;
  }

  address generate_data_cache_writeback_sync() {
    const Register is_pre     = c_rarg0;  // pre or post sync

    __ align(CodeEntryAlignment);

    StubCodeMark mark(this, "StubRoutines", "_data_cache_writeback_sync");

    // pre wbsync is a no-op
    // post wbsync translates to an sfence

    Label skip;
    address start = __ pc();
    __ enter();
    __ cbnz(is_pre, skip);
    __ cache_wbsync(false);
    __ bind(skip);
    __ leave();
    __ ret(lr);

    return start;
  }

  void generate_arraycopy_stubs() {
    address entry;
    address entry_jbyte_arraycopy;
    address entry_jshort_arraycopy;
    address entry_jint_arraycopy;
    address entry_oop_arraycopy;
    address entry_jlong_arraycopy;
    address entry_checkcast_arraycopy;

    generate_copy_longs(IN_HEAP | IS_ARRAY, T_BYTE, copy_f, r0, r1, r15, copy_forwards);
    generate_copy_longs(IN_HEAP | IS_ARRAY, T_BYTE, copy_b, r0, r1, r15, copy_backwards);

    generate_copy_longs(IN_HEAP | IS_ARRAY, T_OBJECT, copy_obj_f, r0, r1, r15, copy_forwards);
    generate_copy_longs(IN_HEAP | IS_ARRAY, T_OBJECT, copy_obj_b, r0, r1, r15, copy_backwards);

    generate_copy_longs(IN_HEAP | IS_ARRAY | IS_DEST_UNINITIALIZED, T_OBJECT, copy_obj_uninit_f, r0, r1, r15, copy_forwards);
    generate_copy_longs(IN_HEAP | IS_ARRAY | IS_DEST_UNINITIALIZED, T_OBJECT, copy_obj_uninit_b, r0, r1, r15, copy_backwards);

    StubRoutines::aarch64::_zero_blocks = generate_zero_blocks();

    //*** jbyte
    // Always need aligned and unaligned versions
    StubRoutines::_jbyte_disjoint_arraycopy         = generate_disjoint_byte_copy(false, &entry,
                                                                                  "jbyte_disjoint_arraycopy");
    StubRoutines::_jbyte_arraycopy                  = generate_conjoint_byte_copy(false, entry,
                                                                                  &entry_jbyte_arraycopy,
                                                                                  "jbyte_arraycopy");
    StubRoutines::_arrayof_jbyte_disjoint_arraycopy = generate_disjoint_byte_copy(true, &entry,
                                                                                  "arrayof_jbyte_disjoint_arraycopy");
    StubRoutines::_arrayof_jbyte_arraycopy          = generate_conjoint_byte_copy(true, entry, nullptr,
                                                                                  "arrayof_jbyte_arraycopy");

    //*** jshort
    // Always need aligned and unaligned versions
    StubRoutines::_jshort_disjoint_arraycopy         = generate_disjoint_short_copy(false, &entry,
                                                                                    "jshort_disjoint_arraycopy");
    StubRoutines::_jshort_arraycopy                  = generate_conjoint_short_copy(false, entry,
                                                                                    &entry_jshort_arraycopy,
                                                                                    "jshort_arraycopy");
    StubRoutines::_arrayof_jshort_disjoint_arraycopy = generate_disjoint_short_copy(true, &entry,
                                                                                    "arrayof_jshort_disjoint_arraycopy");
    StubRoutines::_arrayof_jshort_arraycopy          = generate_conjoint_short_copy(true, entry, nullptr,
                                                                                    "arrayof_jshort_arraycopy");

    //*** jint
    // Aligned versions
    StubRoutines::_arrayof_jint_disjoint_arraycopy = generate_disjoint_int_copy(true, &entry,
                                                                                "arrayof_jint_disjoint_arraycopy");
    StubRoutines::_arrayof_jint_arraycopy          = generate_conjoint_int_copy(true, entry, &entry_jint_arraycopy,
                                                                                "arrayof_jint_arraycopy");
    // In 64 bit we need both aligned and unaligned versions of jint arraycopy.
    // entry_jint_arraycopy always points to the unaligned version
    StubRoutines::_jint_disjoint_arraycopy         = generate_disjoint_int_copy(false, &entry,
                                                                                "jint_disjoint_arraycopy");
    StubRoutines::_jint_arraycopy                  = generate_conjoint_int_copy(false, entry,
                                                                                &entry_jint_arraycopy,
                                                                                "jint_arraycopy");

    //*** jlong
    // It is always aligned
    StubRoutines::_arrayof_jlong_disjoint_arraycopy = generate_disjoint_long_copy(true, &entry,
                                                                                  "arrayof_jlong_disjoint_arraycopy");
    StubRoutines::_arrayof_jlong_arraycopy          = generate_conjoint_long_copy(true, entry, &entry_jlong_arraycopy,
                                                                                  "arrayof_jlong_arraycopy");
    StubRoutines::_jlong_disjoint_arraycopy         = StubRoutines::_arrayof_jlong_disjoint_arraycopy;
    StubRoutines::_jlong_arraycopy                  = StubRoutines::_arrayof_jlong_arraycopy;

    //*** oops
    {
      // With compressed oops we need unaligned versions; notice that
      // we overwrite entry_oop_arraycopy.
      bool aligned = !UseCompressedOops;

      StubRoutines::_arrayof_oop_disjoint_arraycopy
        = generate_disjoint_oop_copy(aligned, &entry, "arrayof_oop_disjoint_arraycopy",
                                     /*dest_uninitialized*/false);
      StubRoutines::_arrayof_oop_arraycopy
        = generate_conjoint_oop_copy(aligned, entry, &entry_oop_arraycopy, "arrayof_oop_arraycopy",
                                     /*dest_uninitialized*/false);
      // Aligned versions without pre-barriers
      StubRoutines::_arrayof_oop_disjoint_arraycopy_uninit
        = generate_disjoint_oop_copy(aligned, &entry, "arrayof_oop_disjoint_arraycopy_uninit",
                                     /*dest_uninitialized*/true);
      StubRoutines::_arrayof_oop_arraycopy_uninit
        = generate_conjoint_oop_copy(aligned, entry, nullptr, "arrayof_oop_arraycopy_uninit",
                                     /*dest_uninitialized*/true);
    }

    StubRoutines::_oop_disjoint_arraycopy            = StubRoutines::_arrayof_oop_disjoint_arraycopy;
    StubRoutines::_oop_arraycopy                     = StubRoutines::_arrayof_oop_arraycopy;
    StubRoutines::_oop_disjoint_arraycopy_uninit     = StubRoutines::_arrayof_oop_disjoint_arraycopy_uninit;
    StubRoutines::_oop_arraycopy_uninit              = StubRoutines::_arrayof_oop_arraycopy_uninit;

    StubRoutines::_checkcast_arraycopy        = generate_checkcast_copy("checkcast_arraycopy", &entry_checkcast_arraycopy);
    StubRoutines::_checkcast_arraycopy_uninit = generate_checkcast_copy("checkcast_arraycopy_uninit", nullptr,
                                                                        /*dest_uninitialized*/true);

    StubRoutines::_unsafe_arraycopy    = generate_unsafe_copy("unsafe_arraycopy",
                                                              entry_jbyte_arraycopy,
                                                              entry_jshort_arraycopy,
                                                              entry_jint_arraycopy,
                                                              entry_jlong_arraycopy);

    StubRoutines::_generic_arraycopy   = generate_generic_copy("generic_arraycopy",
                                                               entry_jbyte_arraycopy,
                                                               entry_jshort_arraycopy,
                                                               entry_jint_arraycopy,
                                                               entry_oop_arraycopy,
                                                               entry_jlong_arraycopy,
                                                               entry_checkcast_arraycopy);

    StubRoutines::_jbyte_fill = generate_fill(T_BYTE, false, "jbyte_fill");
    StubRoutines::_jshort_fill = generate_fill(T_SHORT, false, "jshort_fill");
    StubRoutines::_jint_fill = generate_fill(T_INT, false, "jint_fill");
    StubRoutines::_arrayof_jbyte_fill = generate_fill(T_BYTE, true, "arrayof_jbyte_fill");
    StubRoutines::_arrayof_jshort_fill = generate_fill(T_SHORT, true, "arrayof_jshort_fill");
    StubRoutines::_arrayof_jint_fill = generate_fill(T_INT, true, "arrayof_jint_fill");
  }

  void generate_math_stubs() { Unimplemented(); }

  // Arguments:
  //
  // Inputs:
  //   c_rarg0   - source byte array address
  //   c_rarg1   - destination byte array address
  //   c_rarg2   - K (key) in little endian int array
  //
  address generate_aescrypt_encryptBlock() {
    __ align(CodeEntryAlignment);
    StubCodeMark mark(this, "StubRoutines", "aescrypt_encryptBlock");

    const Register from        = c_rarg0;  // source array address
    const Register to          = c_rarg1;  // destination array address
    const Register key         = c_rarg2;  // key array address
    const Register keylen      = rscratch1;

    address start = __ pc();
    __ enter();

    __ ldrw(keylen, Address(key, arrayOopDesc::length_offset_in_bytes() - arrayOopDesc::base_offset_in_bytes(T_INT)));

    __ aesenc_loadkeys(key, keylen);
    __ aesecb_encrypt(from, to, keylen);

    __ mov(r0, 0);

    __ leave();
    __ ret(lr);

    return start;
  }

  // Arguments:
  //
  // Inputs:
  //   c_rarg0   - source byte array address
  //   c_rarg1   - destination byte array address
  //   c_rarg2   - K (key) in little endian int array
  //
  address generate_aescrypt_decryptBlock() {
    assert(UseAES, "need AES cryptographic extension support");
    __ align(CodeEntryAlignment);
    StubCodeMark mark(this, "StubRoutines", "aescrypt_decryptBlock");
    Label L_doLast;

    const Register from        = c_rarg0;  // source array address
    const Register to          = c_rarg1;  // destination array address
    const Register key         = c_rarg2;  // key array address
    const Register keylen      = rscratch1;

    address start = __ pc();
    __ enter(); // required for proper stackwalking of RuntimeStub frame

    __ ldrw(keylen, Address(key, arrayOopDesc::length_offset_in_bytes() - arrayOopDesc::base_offset_in_bytes(T_INT)));

    __ aesecb_decrypt(from, to, key, keylen);

    __ mov(r0, 0);

    __ leave();
    __ ret(lr);

    return start;
  }

  // Arguments:
  //
  // Inputs:
  //   c_rarg0   - source byte array address
  //   c_rarg1   - destination byte array address
  //   c_rarg2   - K (key) in little endian int array
  //   c_rarg3   - r vector byte array address
  //   c_rarg4   - input length
  //
  // Output:
  //   x0        - input length
  //
  address generate_cipherBlockChaining_encryptAESCrypt() {
    assert(UseAES, "need AES cryptographic extension support");
    __ align(CodeEntryAlignment);
    StubCodeMark mark(this, "StubRoutines", "cipherBlockChaining_encryptAESCrypt");

    Label L_loadkeys_44, L_loadkeys_52, L_aes_loop, L_rounds_44, L_rounds_52;

    const Register from        = c_rarg0;  // source array address
    const Register to          = c_rarg1;  // destination array address
    const Register key         = c_rarg2;  // key array address
    const Register rvec        = c_rarg3;  // r byte array initialized from initvector array address
                                           // and left with the results of the last encryption block
    const Register len_reg     = c_rarg4;  // src len (must be multiple of blocksize 16)
    const Register keylen      = rscratch1;

    address start = __ pc();

      __ enter();

      __ movw(rscratch2, len_reg);

      __ ldrw(keylen, Address(key, arrayOopDesc::length_offset_in_bytes() - arrayOopDesc::base_offset_in_bytes(T_INT)));

      __ ld1(v0, __ T16B, rvec);

      __ cmpw(keylen, 52);
      __ br(Assembler::CC, L_loadkeys_44);
      __ br(Assembler::EQ, L_loadkeys_52);

      __ ld1(v17, v18, __ T16B, __ post(key, 32));
      __ rev32(v17, __ T16B, v17);
      __ rev32(v18, __ T16B, v18);
    __ BIND(L_loadkeys_52);
      __ ld1(v19, v20, __ T16B, __ post(key, 32));
      __ rev32(v19, __ T16B, v19);
      __ rev32(v20, __ T16B, v20);
    __ BIND(L_loadkeys_44);
      __ ld1(v21, v22, v23, v24, __ T16B, __ post(key, 64));
      __ rev32(v21, __ T16B, v21);
      __ rev32(v22, __ T16B, v22);
      __ rev32(v23, __ T16B, v23);
      __ rev32(v24, __ T16B, v24);
      __ ld1(v25, v26, v27, v28, __ T16B, __ post(key, 64));
      __ rev32(v25, __ T16B, v25);
      __ rev32(v26, __ T16B, v26);
      __ rev32(v27, __ T16B, v27);
      __ rev32(v28, __ T16B, v28);
      __ ld1(v29, v30, v31, __ T16B, key);
      __ rev32(v29, __ T16B, v29);
      __ rev32(v30, __ T16B, v30);
      __ rev32(v31, __ T16B, v31);

    __ BIND(L_aes_loop);
      __ ld1(v1, __ T16B, __ post(from, 16));
      __ eor(v0, __ T16B, v0, v1);

      __ br(Assembler::CC, L_rounds_44);
      __ br(Assembler::EQ, L_rounds_52);

      __ aese(v0, v17); __ aesmc(v0, v0);
      __ aese(v0, v18); __ aesmc(v0, v0);
    __ BIND(L_rounds_52);
      __ aese(v0, v19); __ aesmc(v0, v0);
      __ aese(v0, v20); __ aesmc(v0, v0);
    __ BIND(L_rounds_44);
      __ aese(v0, v21); __ aesmc(v0, v0);
      __ aese(v0, v22); __ aesmc(v0, v0);
      __ aese(v0, v23); __ aesmc(v0, v0);
      __ aese(v0, v24); __ aesmc(v0, v0);
      __ aese(v0, v25); __ aesmc(v0, v0);
      __ aese(v0, v26); __ aesmc(v0, v0);
      __ aese(v0, v27); __ aesmc(v0, v0);
      __ aese(v0, v28); __ aesmc(v0, v0);
      __ aese(v0, v29); __ aesmc(v0, v0);
      __ aese(v0, v30);
      __ eor(v0, __ T16B, v0, v31);

      __ st1(v0, __ T16B, __ post(to, 16));

      __ subw(len_reg, len_reg, 16);
      __ cbnzw(len_reg, L_aes_loop);

      __ st1(v0, __ T16B, rvec);

      __ mov(r0, rscratch2);

      __ leave();
      __ ret(lr);

      return start;
  }

  // Arguments:
  //
  // Inputs:
  //   c_rarg0   - source byte array address
  //   c_rarg1   - destination byte array address
  //   c_rarg2   - K (key) in little endian int array
  //   c_rarg3   - r vector byte array address
  //   c_rarg4   - input length
  //
  // Output:
  //   r0        - input length
  //
  address generate_cipherBlockChaining_decryptAESCrypt() {
    assert(UseAES, "need AES cryptographic extension support");
    __ align(CodeEntryAlignment);
    StubCodeMark mark(this, "StubRoutines", "cipherBlockChaining_decryptAESCrypt");

    Label L_loadkeys_44, L_loadkeys_52, L_aes_loop, L_rounds_44, L_rounds_52;

    const Register from        = c_rarg0;  // source array address
    const Register to          = c_rarg1;  // destination array address
    const Register key         = c_rarg2;  // key array address
    const Register rvec        = c_rarg3;  // r byte array initialized from initvector array address
                                           // and left with the results of the last encryption block
    const Register len_reg     = c_rarg4;  // src len (must be multiple of blocksize 16)
    const Register keylen      = rscratch1;

    address start = __ pc();

      __ enter();

      __ movw(rscratch2, len_reg);

      __ ldrw(keylen, Address(key, arrayOopDesc::length_offset_in_bytes() - arrayOopDesc::base_offset_in_bytes(T_INT)));

      __ ld1(v2, __ T16B, rvec);

      __ ld1(v31, __ T16B, __ post(key, 16));
      __ rev32(v31, __ T16B, v31);

      __ cmpw(keylen, 52);
      __ br(Assembler::CC, L_loadkeys_44);
      __ br(Assembler::EQ, L_loadkeys_52);

      __ ld1(v17, v18, __ T16B, __ post(key, 32));
      __ rev32(v17, __ T16B, v17);
      __ rev32(v18, __ T16B, v18);
    __ BIND(L_loadkeys_52);
      __ ld1(v19, v20, __ T16B, __ post(key, 32));
      __ rev32(v19, __ T16B, v19);
      __ rev32(v20, __ T16B, v20);
    __ BIND(L_loadkeys_44);
      __ ld1(v21, v22, v23, v24, __ T16B, __ post(key, 64));
      __ rev32(v21, __ T16B, v21);
      __ rev32(v22, __ T16B, v22);
      __ rev32(v23, __ T16B, v23);
      __ rev32(v24, __ T16B, v24);
      __ ld1(v25, v26, v27, v28, __ T16B, __ post(key, 64));
      __ rev32(v25, __ T16B, v25);
      __ rev32(v26, __ T16B, v26);
      __ rev32(v27, __ T16B, v27);
      __ rev32(v28, __ T16B, v28);
      __ ld1(v29, v30, __ T16B, key);
      __ rev32(v29, __ T16B, v29);
      __ rev32(v30, __ T16B, v30);

    __ BIND(L_aes_loop);
      __ ld1(v0, __ T16B, __ post(from, 16));
      __ orr(v1, __ T16B, v0, v0);

      __ br(Assembler::CC, L_rounds_44);
      __ br(Assembler::EQ, L_rounds_52);

      __ aesd(v0, v17); __ aesimc(v0, v0);
      __ aesd(v0, v18); __ aesimc(v0, v0);
    __ BIND(L_rounds_52);
      __ aesd(v0, v19); __ aesimc(v0, v0);
      __ aesd(v0, v20); __ aesimc(v0, v0);
    __ BIND(L_rounds_44);
      __ aesd(v0, v21); __ aesimc(v0, v0);
      __ aesd(v0, v22); __ aesimc(v0, v0);
      __ aesd(v0, v23); __ aesimc(v0, v0);
      __ aesd(v0, v24); __ aesimc(v0, v0);
      __ aesd(v0, v25); __ aesimc(v0, v0);
      __ aesd(v0, v26); __ aesimc(v0, v0);
      __ aesd(v0, v27); __ aesimc(v0, v0);
      __ aesd(v0, v28); __ aesimc(v0, v0);
      __ aesd(v0, v29); __ aesimc(v0, v0);
      __ aesd(v0, v30);
      __ eor(v0, __ T16B, v0, v31);
      __ eor(v0, __ T16B, v0, v2);

      __ st1(v0, __ T16B, __ post(to, 16));
      __ orr(v2, __ T16B, v1, v1);

      __ subw(len_reg, len_reg, 16);
      __ cbnzw(len_reg, L_aes_loop);

      __ st1(v2, __ T16B, rvec);

      __ mov(r0, rscratch2);

      __ leave();
      __ ret(lr);

    return start;
  }

  // CTR AES crypt.
  // Arguments:
  //
  // Inputs:
  //   c_rarg0   - source byte array address
  //   c_rarg1   - destination byte array address
  //   c_rarg2   - K (key) in little endian int array
  //   c_rarg3   - counter vector byte array address
  //   c_rarg4   - input length
  //   c_rarg5   - saved encryptedCounter start
  //   c_rarg6   - saved used length
  //
  // Output:
  //   r0       - input length
  //
  address generate_counterMode_AESCrypt() {
    const Register in = c_rarg0;
    const Register out = c_rarg1;
    const Register key = c_rarg2;
    const Register counter = c_rarg3;
    const Register saved_len = c_rarg4, len = r10;
    const Register saved_encrypted_ctr = c_rarg5;
    const Register used_ptr = c_rarg6, used = r12;

    const Register offset = r7;
    const Register keylen = r11;

    const unsigned char block_size = 16;
    const int bulk_width = 4;
    // NB: bulk_width can be 4 or 8. 8 gives slightly faster
    // performance with larger data sizes, but it also means that the
    // fast path isn't used until you have at least 8 blocks, and up
    // to 127 bytes of data will be executed on the slow path. For
    // that reason, and also so as not to blow away too much icache, 4
    // blocks seems like a sensible compromise.

    // Algorithm:
    //
    //    if (len == 0) {
    //        goto DONE;
    //    }
    //    int result = len;
    //    do {
    //        if (used >= blockSize) {
    //            if (len >= bulk_width * blockSize) {
    //                CTR_large_block();
    //                if (len == 0)
    //                    goto DONE;
    //            }
    //            for (;;) {
    //                16ByteVector v0 = counter;
    //                embeddedCipher.encryptBlock(v0, 0, encryptedCounter, 0);
    //                used = 0;
    //                if (len < blockSize)
    //                    break;    /* goto NEXT */
    //                16ByteVector v1 = load16Bytes(in, offset);
    //                v1 = v1 ^ encryptedCounter;
    //                store16Bytes(out, offset);
    //                used = blockSize;
    //                offset += blockSize;
    //                len -= blockSize;
    //                if (len == 0)
    //                    goto DONE;
    //            }
    //        }
    //      NEXT:
    //        out[outOff++] = (byte)(in[inOff++] ^ encryptedCounter[used++]);
    //        len--;
    //    } while (len != 0);
    //  DONE:
    //    return result;
    //
    // CTR_large_block()
    //    Wide bulk encryption of whole blocks.

    __ align(CodeEntryAlignment);
    StubCodeMark mark(this, "StubRoutines", "counterMode_AESCrypt");
    const address start = __ pc();
    __ enter();

    Label DONE, CTR_large_block, large_block_return;
    __ ldrw(used, Address(used_ptr));
    __ cbzw(saved_len, DONE);

    __ mov(len, saved_len);
    __ mov(offset, 0);

    // Compute #rounds for AES based on the length of the key array
    __ ldrw(keylen, Address(key, arrayOopDesc::length_offset_in_bytes() - arrayOopDesc::base_offset_in_bytes(T_INT)));

    __ aesenc_loadkeys(key, keylen);

    {
      Label L_CTR_loop, NEXT;

      __ bind(L_CTR_loop);

      __ cmp(used, block_size);
      __ br(__ LO, NEXT);

      // Maybe we have a lot of data
      __ subsw(rscratch1, len, bulk_width * block_size);
      __ br(__ HS, CTR_large_block);
      __ BIND(large_block_return);
      __ cbzw(len, DONE);

      // Setup the counter
      __ movi(v4, __ T4S, 0);
      __ movi(v5, __ T4S, 1);
      __ ins(v4, __ S, v5, 3, 3); // v4 contains { 0, 0, 0, 1 }

      __ ld1(v0, __ T16B, counter); // Load the counter into v0
      __ rev32(v16, __ T16B, v0);
      __ addv(v16, __ T4S, v16, v4);
      __ rev32(v16, __ T16B, v16);
      __ st1(v16, __ T16B, counter); // Save the incremented counter back

      {
        // We have fewer than bulk_width blocks of data left. Encrypt
        // them one by one until there is less than a full block
        // remaining, being careful to save both the encrypted counter
        // and the counter.

        Label inner_loop;
        __ bind(inner_loop);
        // Counter to encrypt is in v0
        __ aesecb_encrypt(noreg, noreg, keylen);
        __ st1(v0, __ T16B, saved_encrypted_ctr);

        // Do we have a remaining full block?

        __ mov(used, 0);
        __ cmp(len, block_size);
        __ br(__ LO, NEXT);

        // Yes, we have a full block
        __ ldrq(v1, Address(in, offset));
        __ eor(v1, __ T16B, v1, v0);
        __ strq(v1, Address(out, offset));
        __ mov(used, block_size);
        __ add(offset, offset, block_size);

        __ subw(len, len, block_size);
        __ cbzw(len, DONE);

        // Increment the counter, store it back
        __ orr(v0, __ T16B, v16, v16);
        __ rev32(v16, __ T16B, v16);
        __ addv(v16, __ T4S, v16, v4);
        __ rev32(v16, __ T16B, v16);
        __ st1(v16, __ T16B, counter); // Save the incremented counter back

        __ b(inner_loop);
      }

      __ BIND(NEXT);

      // Encrypt a single byte, and loop.
      // We expect this to be a rare event.
      __ ldrb(rscratch1, Address(in, offset));
      __ ldrb(rscratch2, Address(saved_encrypted_ctr, used));
      __ eor(rscratch1, rscratch1, rscratch2);
      __ strb(rscratch1, Address(out, offset));
      __ add(offset, offset, 1);
      __ add(used, used, 1);
      __ subw(len, len,1);
      __ cbnzw(len, L_CTR_loop);
    }

    __ bind(DONE);
    __ strw(used, Address(used_ptr));
    __ mov(r0, saved_len);

    __ leave(); // required for proper stackwalking of RuntimeStub frame
    __ ret(lr);

    // Bulk encryption

    __ BIND (CTR_large_block);
    assert(bulk_width == 4 || bulk_width == 8, "must be");

    if (bulk_width == 8) {
      __ sub(sp, sp, 4 * 16);
      __ st1(v12, v13, v14, v15, __ T16B, Address(sp));
    }
    __ sub(sp, sp, 4 * 16);
    __ st1(v8, v9, v10, v11, __ T16B, Address(sp));
    RegSet saved_regs = (RegSet::of(in, out, offset)
                         + RegSet::of(saved_encrypted_ctr, used_ptr, len));
    __ push(saved_regs, sp);
    __ andr(len, len, -16 * bulk_width);  // 8/4 encryptions, 16 bytes per encryption
    __ add(in, in, offset);
    __ add(out, out, offset);

    // Keys should already be loaded into the correct registers

    __ ld1(v0, __ T16B, counter); // v0 contains the first counter
    __ rev32(v16, __ T16B, v0); // v16 contains byte-reversed counter

    // AES/CTR loop
    {
      Label L_CTR_loop;
      __ BIND(L_CTR_loop);

      // Setup the counters
      __ movi(v8, __ T4S, 0);
      __ movi(v9, __ T4S, 1);
      __ ins(v8, __ S, v9, 3, 3); // v8 contains { 0, 0, 0, 1 }

      for (int i = 0; i < bulk_width; i++) {
        FloatRegister v0_ofs = as_FloatRegister(v0->encoding() + i);
        __ rev32(v0_ofs, __ T16B, v16);
        __ addv(v16, __ T4S, v16, v8);
      }

      __ ld1(v8, v9, v10, v11, __ T16B, __ post(in, 4 * 16));

      // Encrypt the counters
      __ aesecb_encrypt(noreg, noreg, keylen, v0, bulk_width);

      if (bulk_width == 8) {
        __ ld1(v12, v13, v14, v15, __ T16B, __ post(in, 4 * 16));
      }

      // XOR the encrypted counters with the inputs
      for (int i = 0; i < bulk_width; i++) {
        FloatRegister v0_ofs = as_FloatRegister(v0->encoding() + i);
        FloatRegister v8_ofs = as_FloatRegister(v8->encoding() + i);
        __ eor(v0_ofs, __ T16B, v0_ofs, v8_ofs);
      }

      // Write the encrypted data
      __ st1(v0, v1, v2, v3, __ T16B, __ post(out, 4 * 16));
      if (bulk_width == 8) {
        __ st1(v4, v5, v6, v7, __ T16B, __ post(out, 4 * 16));
      }

      __ subw(len, len, 16 * bulk_width);
      __ cbnzw(len, L_CTR_loop);
    }

    // Save the counter back where it goes
    __ rev32(v16, __ T16B, v16);
    __ st1(v16, __ T16B, counter);

    __ pop(saved_regs, sp);

    __ ld1(v8, v9, v10, v11, __ T16B, __ post(sp, 4 * 16));
    if (bulk_width == 8) {
      __ ld1(v12, v13, v14, v15, __ T16B, __ post(sp, 4 * 16));
    }

    __ andr(rscratch1, len, -16 * bulk_width);
    __ sub(len, len, rscratch1);
    __ add(offset, offset, rscratch1);
    __ mov(used, 16);
    __ strw(used, Address(used_ptr));
    __ b(large_block_return);

    return start;
  }

  // Vector AES Galois Counter Mode implementation. Parameters:
  //
  // in = c_rarg0
  // len = c_rarg1
  // ct = c_rarg2 - ciphertext that ghash will read (in for encrypt, out for decrypt)
  // out = c_rarg3
  // key = c_rarg4
  // state = c_rarg5 - GHASH.state
  // subkeyHtbl = c_rarg6 - powers of H
  // counter = c_rarg7 - 16 bytes of CTR
  // return - number of processed bytes
  address generate_galoisCounterMode_AESCrypt() {
    address ghash_polynomial = __ pc();
    __ emit_int64(0x87);  // The low-order bits of the field
                          // polynomial (i.e. p = z^7+z^2+z+1)
                          // repeated in the low and high parts of a
                          // 128-bit vector
    __ emit_int64(0x87);

    __ align(CodeEntryAlignment);
     StubCodeMark mark(this, "StubRoutines", "galoisCounterMode_AESCrypt");
    address start = __ pc();
    __ enter();

    const Register in = c_rarg0;
    const Register len = c_rarg1;
    const Register ct = c_rarg2;
    const Register out = c_rarg3;
    // and updated with the incremented counter in the end

    const Register key = c_rarg4;
    const Register state = c_rarg5;

    const Register subkeyHtbl = c_rarg6;

    const Register counter = c_rarg7;

    const Register keylen = r10;
    // Save state before entering routine
    __ sub(sp, sp, 4 * 16);
    __ st1(v12, v13, v14, v15, __ T16B, Address(sp));
    __ sub(sp, sp, 4 * 16);
    __ st1(v8, v9, v10, v11, __ T16B, Address(sp));

    // __ andr(len, len, -512);
    __ andr(len, len, -16 * 8);  // 8 encryptions, 16 bytes per encryption
    __ str(len, __ pre(sp, -2 * wordSize));

    Label DONE;
    __ cbz(len, DONE);

    // Compute #rounds for AES based on the length of the key array
    __ ldrw(keylen, Address(key, arrayOopDesc::length_offset_in_bytes() - arrayOopDesc::base_offset_in_bytes(T_INT)));

    __ aesenc_loadkeys(key, keylen);
    __ ld1(v0, __ T16B, counter); // v0 contains the first counter
    __ rev32(v16, __ T16B, v0); // v16 contains byte-reversed counter

    // AES/CTR loop
    {
      Label L_CTR_loop;
      __ BIND(L_CTR_loop);

      // Setup the counters
      __ movi(v8, __ T4S, 0);
      __ movi(v9, __ T4S, 1);
      __ ins(v8, __ S, v9, 3, 3); // v8 contains { 0, 0, 0, 1 }

      assert(v0->encoding() < v8->encoding(), "");
      for (int i = v0->encoding(); i < v8->encoding(); i++) {
        FloatRegister f = as_FloatRegister(i);
        __ rev32(f, __ T16B, v16);
        __ addv(v16, __ T4S, v16, v8);
      }

      __ ld1(v8, v9, v10, v11, __ T16B, __ post(in, 4 * 16));

      // Encrypt the counters
      __ aesecb_encrypt(noreg, noreg, keylen, v0, /*unrolls*/8);

      __ ld1(v12, v13, v14, v15, __ T16B, __ post(in, 4 * 16));

      // XOR the encrypted counters with the inputs
      for (int i = 0; i < 8; i++) {
        FloatRegister v0_ofs = as_FloatRegister(v0->encoding() + i);
        FloatRegister v8_ofs = as_FloatRegister(v8->encoding() + i);
        __ eor(v0_ofs, __ T16B, v0_ofs, v8_ofs);
      }
      __ st1(v0, v1, v2, v3, __ T16B, __ post(out, 4 * 16));
      __ st1(v4, v5, v6, v7, __ T16B, __ post(out, 4 * 16));

      __ subw(len, len, 16 * 8);
      __ cbnzw(len, L_CTR_loop);
    }

    __ rev32(v16, __ T16B, v16);
    __ st1(v16, __ T16B, counter);

    __ ldr(len, Address(sp));
    __ lsr(len, len, exact_log2(16));  // We want the count of blocks

    // GHASH/CTR loop
    __ ghash_processBlocks_wide(ghash_polynomial, state, subkeyHtbl, ct,
                                len, /*unrolls*/4);

#ifdef ASSERT
    { Label L;
      __ cmp(len, (unsigned char)0);
      __ br(Assembler::EQ, L);
      __ stop("stubGenerator: abort");
      __ bind(L);
  }
#endif

  __ bind(DONE);
    // Return the number of bytes processed
    __ ldr(r0, __ post(sp, 2 * wordSize));

    __ ld1(v8, v9, v10, v11, __ T16B, __ post(sp, 4 * 16));
    __ ld1(v12, v13, v14, v15, __ T16B, __ post(sp, 4 * 16));

    __ leave(); // required for proper stackwalking of RuntimeStub frame
    __ ret(lr);
     return start;
  }

  // Utility routines for md5.
  // Clobbers r10 and r11.
  void md5_FF(Register buf, Register r1, Register r2, Register r3, Register r4,
              int k, int s, int t) {
    Register rscratch3 = r10;
    Register rscratch4 = r11;

    __ eorw(rscratch3, r3, r4);
    __ movw(rscratch2, t);
    __ andw(rscratch3, rscratch3, r2);
    __ addw(rscratch4, r1, rscratch2);
    __ ldrw(rscratch1, Address(buf, k*4));
    __ eorw(rscratch3, rscratch3, r4);
    __ addw(rscratch4, rscratch4, rscratch1);
    __ addw(rscratch3, rscratch3, rscratch4);
    __ rorw(rscratch2, rscratch3, 32 - s);
    __ addw(r1, rscratch2, r2);
  }

  void md5_GG(Register buf, Register r1, Register r2, Register r3, Register r4,
              int k, int s, int t) {
    Register rscratch3 = r10;
    Register rscratch4 = r11;

    __ andw(rscratch3, r2, r4);
    __ bicw(rscratch4, r3, r4);
    __ ldrw(rscratch1, Address(buf, k*4));
    __ movw(rscratch2, t);
    __ orrw(rscratch3, rscratch3, rscratch4);
    __ addw(rscratch4, r1, rscratch2);
    __ addw(rscratch4, rscratch4, rscratch1);
    __ addw(rscratch3, rscratch3, rscratch4);
    __ rorw(rscratch2, rscratch3, 32 - s);
    __ addw(r1, rscratch2, r2);
  }

  void md5_HH(Register buf, Register r1, Register r2, Register r3, Register r4,
              int k, int s, int t) {
    Register rscratch3 = r10;
    Register rscratch4 = r11;

    __ eorw(rscratch3, r3, r4);
    __ movw(rscratch2, t);
    __ addw(rscratch4, r1, rscratch2);
    __ ldrw(rscratch1, Address(buf, k*4));
    __ eorw(rscratch3, rscratch3, r2);
    __ addw(rscratch4, rscratch4, rscratch1);
    __ addw(rscratch3, rscratch3, rscratch4);
    __ rorw(rscratch2, rscratch3, 32 - s);
    __ addw(r1, rscratch2, r2);
  }

  void md5_II(Register buf, Register r1, Register r2, Register r3, Register r4,
              int k, int s, int t) {
    Register rscratch3 = r10;
    Register rscratch4 = r11;

    __ movw(rscratch3, t);
    __ ornw(rscratch2, r2, r4);
    __ addw(rscratch4, r1, rscratch3);
    __ ldrw(rscratch1, Address(buf, k*4));
    __ eorw(rscratch3, rscratch2, r3);
    __ addw(rscratch4, rscratch4, rscratch1);
    __ addw(rscratch3, rscratch3, rscratch4);
    __ rorw(rscratch2, rscratch3, 32 - s);
    __ addw(r1, rscratch2, r2);
  }

  // Arguments:
  //
  // Inputs:
  //   c_rarg0   - byte[]  source+offset
  //   c_rarg1   - int[]   SHA.state
  //   c_rarg2   - int     offset
  //   c_rarg3   - int     limit
  //
  address generate_md5_implCompress(bool multi_block, const char *name) {
    __ align(CodeEntryAlignment);
    StubCodeMark mark(this, "StubRoutines", name);
    address start = __ pc();

    Register buf       = c_rarg0;
    Register state     = c_rarg1;
    Register ofs       = c_rarg2;
    Register limit     = c_rarg3;
    Register a         = r4;
    Register b         = r5;
    Register c         = r6;
    Register d         = r7;
    Register rscratch3 = r10;
    Register rscratch4 = r11;

    Label md5_loop;
    __ BIND(md5_loop);

    // Save hash values for addition after rounds
    __ ldrw(a, Address(state,  0));
    __ ldrw(b, Address(state,  4));
    __ ldrw(c, Address(state,  8));
    __ ldrw(d, Address(state, 12));

    // Round 1
    md5_FF(buf, a, b, c, d,  0,  7, 0xd76aa478);
    md5_FF(buf, d, a, b, c,  1, 12, 0xe8c7b756);
    md5_FF(buf, c, d, a, b,  2, 17, 0x242070db);
    md5_FF(buf, b, c, d, a,  3, 22, 0xc1bdceee);
    md5_FF(buf, a, b, c, d,  4,  7, 0xf57c0faf);
    md5_FF(buf, d, a, b, c,  5, 12, 0x4787c62a);
    md5_FF(buf, c, d, a, b,  6, 17, 0xa8304613);
    md5_FF(buf, b, c, d, a,  7, 22, 0xfd469501);
    md5_FF(buf, a, b, c, d,  8,  7, 0x698098d8);
    md5_FF(buf, d, a, b, c,  9, 12, 0x8b44f7af);
    md5_FF(buf, c, d, a, b, 10, 17, 0xffff5bb1);
    md5_FF(buf, b, c, d, a, 11, 22, 0x895cd7be);
    md5_FF(buf, a, b, c, d, 12,  7, 0x6b901122);
    md5_FF(buf, d, a, b, c, 13, 12, 0xfd987193);
    md5_FF(buf, c, d, a, b, 14, 17, 0xa679438e);
    md5_FF(buf, b, c, d, a, 15, 22, 0x49b40821);

    // Round 2
    md5_GG(buf, a, b, c, d,  1,  5, 0xf61e2562);
    md5_GG(buf, d, a, b, c,  6,  9, 0xc040b340);
    md5_GG(buf, c, d, a, b, 11, 14, 0x265e5a51);
    md5_GG(buf, b, c, d, a,  0, 20, 0xe9b6c7aa);
    md5_GG(buf, a, b, c, d,  5,  5, 0xd62f105d);
    md5_GG(buf, d, a, b, c, 10,  9, 0x02441453);
    md5_GG(buf, c, d, a, b, 15, 14, 0xd8a1e681);
    md5_GG(buf, b, c, d, a,  4, 20, 0xe7d3fbc8);
    md5_GG(buf, a, b, c, d,  9,  5, 0x21e1cde6);
    md5_GG(buf, d, a, b, c, 14,  9, 0xc33707d6);
    md5_GG(buf, c, d, a, b,  3, 14, 0xf4d50d87);
    md5_GG(buf, b, c, d, a,  8, 20, 0x455a14ed);
    md5_GG(buf, a, b, c, d, 13,  5, 0xa9e3e905);
    md5_GG(buf, d, a, b, c,  2,  9, 0xfcefa3f8);
    md5_GG(buf, c, d, a, b,  7, 14, 0x676f02d9);
    md5_GG(buf, b, c, d, a, 12, 20, 0x8d2a4c8a);

    // Round 3
    md5_HH(buf, a, b, c, d,  5,  4, 0xfffa3942);
    md5_HH(buf, d, a, b, c,  8, 11, 0x8771f681);
    md5_HH(buf, c, d, a, b, 11, 16, 0x6d9d6122);
    md5_HH(buf, b, c, d, a, 14, 23, 0xfde5380c);
    md5_HH(buf, a, b, c, d,  1,  4, 0xa4beea44);
    md5_HH(buf, d, a, b, c,  4, 11, 0x4bdecfa9);
    md5_HH(buf, c, d, a, b,  7, 16, 0xf6bb4b60);
    md5_HH(buf, b, c, d, a, 10, 23, 0xbebfbc70);
    md5_HH(buf, a, b, c, d, 13,  4, 0x289b7ec6);
    md5_HH(buf, d, a, b, c,  0, 11, 0xeaa127fa);
    md5_HH(buf, c, d, a, b,  3, 16, 0xd4ef3085);
    md5_HH(buf, b, c, d, a,  6, 23, 0x04881d05);
    md5_HH(buf, a, b, c, d,  9,  4, 0xd9d4d039);
    md5_HH(buf, d, a, b, c, 12, 11, 0xe6db99e5);
    md5_HH(buf, c, d, a, b, 15, 16, 0x1fa27cf8);
    md5_HH(buf, b, c, d, a,  2, 23, 0xc4ac5665);

    // Round 4
    md5_II(buf, a, b, c, d,  0,  6, 0xf4292244);
    md5_II(buf, d, a, b, c,  7, 10, 0x432aff97);
    md5_II(buf, c, d, a, b, 14, 15, 0xab9423a7);
    md5_II(buf, b, c, d, a,  5, 21, 0xfc93a039);
    md5_II(buf, a, b, c, d, 12,  6, 0x655b59c3);
    md5_II(buf, d, a, b, c,  3, 10, 0x8f0ccc92);
    md5_II(buf, c, d, a, b, 10, 15, 0xffeff47d);
    md5_II(buf, b, c, d, a,  1, 21, 0x85845dd1);
    md5_II(buf, a, b, c, d,  8,  6, 0x6fa87e4f);
    md5_II(buf, d, a, b, c, 15, 10, 0xfe2ce6e0);
    md5_II(buf, c, d, a, b,  6, 15, 0xa3014314);
    md5_II(buf, b, c, d, a, 13, 21, 0x4e0811a1);
    md5_II(buf, a, b, c, d,  4,  6, 0xf7537e82);
    md5_II(buf, d, a, b, c, 11, 10, 0xbd3af235);
    md5_II(buf, c, d, a, b,  2, 15, 0x2ad7d2bb);
    md5_II(buf, b, c, d, a,  9, 21, 0xeb86d391);

    // write hash values back in the correct order
    __ ldrw(rscratch1, Address(state,  0));
    __ addw(rscratch1, rscratch1, a);
    __ strw(rscratch1, Address(state,  0));

    __ ldrw(rscratch2, Address(state,  4));
    __ addw(rscratch2, rscratch2, b);
    __ strw(rscratch2, Address(state,  4));

    __ ldrw(rscratch3, Address(state,  8));
    __ addw(rscratch3, rscratch3, c);
    __ strw(rscratch3, Address(state,  8));

    __ ldrw(rscratch4, Address(state, 12));
    __ addw(rscratch4, rscratch4, d);
    __ strw(rscratch4, Address(state, 12));

    if (multi_block) {
      __ add(buf, buf, 64);
      __ add(ofs, ofs, 64);
      __ cmp(ofs, limit);
      __ br(Assembler::LE, md5_loop);
      __ mov(c_rarg0, ofs); // return ofs
    }

    __ ret(lr);

    return start;
  }

  // Arguments:
  //
  // Inputs:
  //   c_rarg0   - byte[]  source+offset
  //   c_rarg1   - int[]   SHA.state
  //   c_rarg2   - int     offset
  //   c_rarg3   - int     limit
  //
  address generate_sha1_implCompress(bool multi_block, const char *name) {
    __ align(CodeEntryAlignment);
    StubCodeMark mark(this, "StubRoutines", name);
    address start = __ pc();

    Register buf   = c_rarg0;
    Register state = c_rarg1;
    Register ofs   = c_rarg2;
    Register limit = c_rarg3;

    Label keys;
    Label sha1_loop;

    // load the keys into v0..v3
    __ adr(rscratch1, keys);
    __ ld4r(v0, v1, v2, v3, __ T4S, Address(rscratch1));
    // load 5 words state into v6, v7
    __ ldrq(v6, Address(state, 0));
    __ ldrs(v7, Address(state, 16));


    __ BIND(sha1_loop);
    // load 64 bytes of data into v16..v19
    __ ld1(v16, v17, v18, v19, __ T4S, multi_block ? __ post(buf, 64) : buf);
    __ rev32(v16, __ T16B, v16);
    __ rev32(v17, __ T16B, v17);
    __ rev32(v18, __ T16B, v18);
    __ rev32(v19, __ T16B, v19);

    // do the sha1
    __ addv(v4, __ T4S, v16, v0);
    __ orr(v20, __ T16B, v6, v6);

    FloatRegister d0 = v16;
    FloatRegister d1 = v17;
    FloatRegister d2 = v18;
    FloatRegister d3 = v19;

    for (int round = 0; round < 20; round++) {
      FloatRegister tmp1 = (round & 1) ? v4 : v5;
      FloatRegister tmp2 = (round & 1) ? v21 : v22;
      FloatRegister tmp3 = round ? ((round & 1) ? v22 : v21) : v7;
      FloatRegister tmp4 = (round & 1) ? v5 : v4;
      FloatRegister key = (round < 4) ? v0 : ((round < 9) ? v1 : ((round < 14) ? v2 : v3));

      if (round < 16) __ sha1su0(d0, __ T4S, d1, d2);
      if (round < 19) __ addv(tmp1, __ T4S, d1, key);
      __ sha1h(tmp2, __ T4S, v20);
      if (round < 5)
        __ sha1c(v20, __ T4S, tmp3, tmp4);
      else if (round < 10 || round >= 15)
        __ sha1p(v20, __ T4S, tmp3, tmp4);
      else
        __ sha1m(v20, __ T4S, tmp3, tmp4);
      if (round < 16) __ sha1su1(d0, __ T4S, d3);

      tmp1 = d0; d0 = d1; d1 = d2; d2 = d3; d3 = tmp1;
    }

    __ addv(v7, __ T2S, v7, v21);
    __ addv(v6, __ T4S, v6, v20);

    if (multi_block) {
      __ add(ofs, ofs, 64);
      __ cmp(ofs, limit);
      __ br(Assembler::LE, sha1_loop);
      __ mov(c_rarg0, ofs); // return ofs
    }

    __ strq(v6, Address(state, 0));
    __ strs(v7, Address(state, 16));

    __ ret(lr);

    __ bind(keys);
    __ emit_int32(0x5a827999);
    __ emit_int32(0x6ed9eba1);
    __ emit_int32(0x8f1bbcdc);
    __ emit_int32(0xca62c1d6);

    return start;
  }


  // Arguments:
  //
  // Inputs:
  //   c_rarg0   - byte[]  source+offset
  //   c_rarg1   - int[]   SHA.state
  //   c_rarg2   - int     offset
  //   c_rarg3   - int     limit
  //
  address generate_sha256_implCompress(bool multi_block, const char *name) {
    static const uint32_t round_consts[64] = {
      0x428a2f98, 0x71374491, 0xb5c0fbcf, 0xe9b5dba5,
      0x3956c25b, 0x59f111f1, 0x923f82a4, 0xab1c5ed5,
      0xd807aa98, 0x12835b01, 0x243185be, 0x550c7dc3,
      0x72be5d74, 0x80deb1fe, 0x9bdc06a7, 0xc19bf174,
      0xe49b69c1, 0xefbe4786, 0x0fc19dc6, 0x240ca1cc,
      0x2de92c6f, 0x4a7484aa, 0x5cb0a9dc, 0x76f988da,
      0x983e5152, 0xa831c66d, 0xb00327c8, 0xbf597fc7,
      0xc6e00bf3, 0xd5a79147, 0x06ca6351, 0x14292967,
      0x27b70a85, 0x2e1b2138, 0x4d2c6dfc, 0x53380d13,
      0x650a7354, 0x766a0abb, 0x81c2c92e, 0x92722c85,
      0xa2bfe8a1, 0xa81a664b, 0xc24b8b70, 0xc76c51a3,
      0xd192e819, 0xd6990624, 0xf40e3585, 0x106aa070,
      0x19a4c116, 0x1e376c08, 0x2748774c, 0x34b0bcb5,
      0x391c0cb3, 0x4ed8aa4a, 0x5b9cca4f, 0x682e6ff3,
      0x748f82ee, 0x78a5636f, 0x84c87814, 0x8cc70208,
      0x90befffa, 0xa4506ceb, 0xbef9a3f7, 0xc67178f2,
    };
    __ align(CodeEntryAlignment);
    StubCodeMark mark(this, "StubRoutines", name);
    address start = __ pc();

    Register buf   = c_rarg0;
    Register state = c_rarg1;
    Register ofs   = c_rarg2;
    Register limit = c_rarg3;

    Label sha1_loop;

    __ stpd(v8, v9, __ pre(sp, -32));
    __ stpd(v10, v11, Address(sp, 16));

// dga == v0
// dgb == v1
// dg0 == v2
// dg1 == v3
// dg2 == v4
// t0 == v6
// t1 == v7

    // load 16 keys to v16..v31
    __ lea(rscratch1, ExternalAddress((address)round_consts));
    __ ld1(v16, v17, v18, v19, __ T4S, __ post(rscratch1, 64));
    __ ld1(v20, v21, v22, v23, __ T4S, __ post(rscratch1, 64));
    __ ld1(v24, v25, v26, v27, __ T4S, __ post(rscratch1, 64));
    __ ld1(v28, v29, v30, v31, __ T4S, rscratch1);

    // load 8 words (256 bits) state
    __ ldpq(v0, v1, state);

    __ BIND(sha1_loop);
    // load 64 bytes of data into v8..v11
    __ ld1(v8, v9, v10, v11, __ T4S, multi_block ? __ post(buf, 64) : buf);
    __ rev32(v8, __ T16B, v8);
    __ rev32(v9, __ T16B, v9);
    __ rev32(v10, __ T16B, v10);
    __ rev32(v11, __ T16B, v11);

    __ addv(v6, __ T4S, v8, v16);
    __ orr(v2, __ T16B, v0, v0);
    __ orr(v3, __ T16B, v1, v1);

    FloatRegister d0 = v8;
    FloatRegister d1 = v9;
    FloatRegister d2 = v10;
    FloatRegister d3 = v11;


    for (int round = 0; round < 16; round++) {
      FloatRegister tmp1 = (round & 1) ? v6 : v7;
      FloatRegister tmp2 = (round & 1) ? v7 : v6;
      FloatRegister tmp3 = (round & 1) ? v2 : v4;
      FloatRegister tmp4 = (round & 1) ? v4 : v2;

      if (round < 12) __ sha256su0(d0, __ T4S, d1);
       __ orr(v4, __ T16B, v2, v2);
      if (round < 15)
        __ addv(tmp1, __ T4S, d1, as_FloatRegister(round + 17));
      __ sha256h(v2, __ T4S, v3, tmp2);
      __ sha256h2(v3, __ T4S, v4, tmp2);
      if (round < 12) __ sha256su1(d0, __ T4S, d2, d3);

      tmp1 = d0; d0 = d1; d1 = d2; d2 = d3; d3 = tmp1;
    }

    __ addv(v0, __ T4S, v0, v2);
    __ addv(v1, __ T4S, v1, v3);

    if (multi_block) {
      __ add(ofs, ofs, 64);
      __ cmp(ofs, limit);
      __ br(Assembler::LE, sha1_loop);
      __ mov(c_rarg0, ofs); // return ofs
    }

    __ ldpd(v10, v11, Address(sp, 16));
    __ ldpd(v8, v9, __ post(sp, 32));

    __ stpq(v0, v1, state);

    __ ret(lr);

    return start;
  }

  // Double rounds for sha512.
  void sha512_dround(int dr,
                     FloatRegister vi0, FloatRegister vi1,
                     FloatRegister vi2, FloatRegister vi3,
                     FloatRegister vi4, FloatRegister vrc0,
                     FloatRegister vrc1, FloatRegister vin0,
                     FloatRegister vin1, FloatRegister vin2,
                     FloatRegister vin3, FloatRegister vin4) {
      if (dr < 36) {
        __ ld1(vrc1, __ T2D, __ post(rscratch2, 16));
      }
      __ addv(v5, __ T2D, vrc0, vin0);
      __ ext(v6, __ T16B, vi2, vi3, 8);
      __ ext(v5, __ T16B, v5, v5, 8);
      __ ext(v7, __ T16B, vi1, vi2, 8);
      __ addv(vi3, __ T2D, vi3, v5);
      if (dr < 32) {
        __ ext(v5, __ T16B, vin3, vin4, 8);
        __ sha512su0(vin0, __ T2D, vin1);
      }
      __ sha512h(vi3, __ T2D, v6, v7);
      if (dr < 32) {
        __ sha512su1(vin0, __ T2D, vin2, v5);
      }
      __ addv(vi4, __ T2D, vi1, vi3);
      __ sha512h2(vi3, __ T2D, vi1, vi0);
  }

  // Arguments:
  //
  // Inputs:
  //   c_rarg0   - byte[]  source+offset
  //   c_rarg1   - int[]   SHA.state
  //   c_rarg2   - int     offset
  //   c_rarg3   - int     limit
  //
  address generate_sha512_implCompress(bool multi_block, const char *name) {
    static const uint64_t round_consts[80] = {
      0x428A2F98D728AE22L, 0x7137449123EF65CDL, 0xB5C0FBCFEC4D3B2FL,
      0xE9B5DBA58189DBBCL, 0x3956C25BF348B538L, 0x59F111F1B605D019L,
      0x923F82A4AF194F9BL, 0xAB1C5ED5DA6D8118L, 0xD807AA98A3030242L,
      0x12835B0145706FBEL, 0x243185BE4EE4B28CL, 0x550C7DC3D5FFB4E2L,
      0x72BE5D74F27B896FL, 0x80DEB1FE3B1696B1L, 0x9BDC06A725C71235L,
      0xC19BF174CF692694L, 0xE49B69C19EF14AD2L, 0xEFBE4786384F25E3L,
      0x0FC19DC68B8CD5B5L, 0x240CA1CC77AC9C65L, 0x2DE92C6F592B0275L,
      0x4A7484AA6EA6E483L, 0x5CB0A9DCBD41FBD4L, 0x76F988DA831153B5L,
      0x983E5152EE66DFABL, 0xA831C66D2DB43210L, 0xB00327C898FB213FL,
      0xBF597FC7BEEF0EE4L, 0xC6E00BF33DA88FC2L, 0xD5A79147930AA725L,
      0x06CA6351E003826FL, 0x142929670A0E6E70L, 0x27B70A8546D22FFCL,
      0x2E1B21385C26C926L, 0x4D2C6DFC5AC42AEDL, 0x53380D139D95B3DFL,
      0x650A73548BAF63DEL, 0x766A0ABB3C77B2A8L, 0x81C2C92E47EDAEE6L,
      0x92722C851482353BL, 0xA2BFE8A14CF10364L, 0xA81A664BBC423001L,
      0xC24B8B70D0F89791L, 0xC76C51A30654BE30L, 0xD192E819D6EF5218L,
      0xD69906245565A910L, 0xF40E35855771202AL, 0x106AA07032BBD1B8L,
      0x19A4C116B8D2D0C8L, 0x1E376C085141AB53L, 0x2748774CDF8EEB99L,
      0x34B0BCB5E19B48A8L, 0x391C0CB3C5C95A63L, 0x4ED8AA4AE3418ACBL,
      0x5B9CCA4F7763E373L, 0x682E6FF3D6B2B8A3L, 0x748F82EE5DEFB2FCL,
      0x78A5636F43172F60L, 0x84C87814A1F0AB72L, 0x8CC702081A6439ECL,
      0x90BEFFFA23631E28L, 0xA4506CEBDE82BDE9L, 0xBEF9A3F7B2C67915L,
      0xC67178F2E372532BL, 0xCA273ECEEA26619CL, 0xD186B8C721C0C207L,
      0xEADA7DD6CDE0EB1EL, 0xF57D4F7FEE6ED178L, 0x06F067AA72176FBAL,
      0x0A637DC5A2C898A6L, 0x113F9804BEF90DAEL, 0x1B710B35131C471BL,
      0x28DB77F523047D84L, 0x32CAAB7B40C72493L, 0x3C9EBE0A15C9BEBCL,
      0x431D67C49C100D4CL, 0x4CC5D4BECB3E42B6L, 0x597F299CFC657E2AL,
      0x5FCB6FAB3AD6FAECL, 0x6C44198C4A475817L
    };

    __ align(CodeEntryAlignment);
    StubCodeMark mark(this, "StubRoutines", name);
    address start = __ pc();

    Register buf   = c_rarg0;
    Register state = c_rarg1;
    Register ofs   = c_rarg2;
    Register limit = c_rarg3;

    __ stpd(v8, v9, __ pre(sp, -64));
    __ stpd(v10, v11, Address(sp, 16));
    __ stpd(v12, v13, Address(sp, 32));
    __ stpd(v14, v15, Address(sp, 48));

    Label sha512_loop;

    // load state
    __ ld1(v8, v9, v10, v11, __ T2D, state);

    // load first 4 round constants
    __ lea(rscratch1, ExternalAddress((address)round_consts));
    __ ld1(v20, v21, v22, v23, __ T2D, __ post(rscratch1, 64));

    __ BIND(sha512_loop);
    // load 128B of data into v12..v19
    __ ld1(v12, v13, v14, v15, __ T2D, __ post(buf, 64));
    __ ld1(v16, v17, v18, v19, __ T2D, __ post(buf, 64));
    __ rev64(v12, __ T16B, v12);
    __ rev64(v13, __ T16B, v13);
    __ rev64(v14, __ T16B, v14);
    __ rev64(v15, __ T16B, v15);
    __ rev64(v16, __ T16B, v16);
    __ rev64(v17, __ T16B, v17);
    __ rev64(v18, __ T16B, v18);
    __ rev64(v19, __ T16B, v19);

    __ mov(rscratch2, rscratch1);

    __ mov(v0, __ T16B, v8);
    __ mov(v1, __ T16B, v9);
    __ mov(v2, __ T16B, v10);
    __ mov(v3, __ T16B, v11);

    sha512_dround( 0, v0, v1, v2, v3, v4, v20, v24, v12, v13, v19, v16, v17);
    sha512_dround( 1, v3, v0, v4, v2, v1, v21, v25, v13, v14, v12, v17, v18);
    sha512_dround( 2, v2, v3, v1, v4, v0, v22, v26, v14, v15, v13, v18, v19);
    sha512_dround( 3, v4, v2, v0, v1, v3, v23, v27, v15, v16, v14, v19, v12);
    sha512_dround( 4, v1, v4, v3, v0, v2, v24, v28, v16, v17, v15, v12, v13);
    sha512_dround( 5, v0, v1, v2, v3, v4, v25, v29, v17, v18, v16, v13, v14);
    sha512_dround( 6, v3, v0, v4, v2, v1, v26, v30, v18, v19, v17, v14, v15);
    sha512_dround( 7, v2, v3, v1, v4, v0, v27, v31, v19, v12, v18, v15, v16);
    sha512_dround( 8, v4, v2, v0, v1, v3, v28, v24, v12, v13, v19, v16, v17);
    sha512_dround( 9, v1, v4, v3, v0, v2, v29, v25, v13, v14, v12, v17, v18);
    sha512_dround(10, v0, v1, v2, v3, v4, v30, v26, v14, v15, v13, v18, v19);
    sha512_dround(11, v3, v0, v4, v2, v1, v31, v27, v15, v16, v14, v19, v12);
    sha512_dround(12, v2, v3, v1, v4, v0, v24, v28, v16, v17, v15, v12, v13);
    sha512_dround(13, v4, v2, v0, v1, v3, v25, v29, v17, v18, v16, v13, v14);
    sha512_dround(14, v1, v4, v3, v0, v2, v26, v30, v18, v19, v17, v14, v15);
    sha512_dround(15, v0, v1, v2, v3, v4, v27, v31, v19, v12, v18, v15, v16);
    sha512_dround(16, v3, v0, v4, v2, v1, v28, v24, v12, v13, v19, v16, v17);
    sha512_dround(17, v2, v3, v1, v4, v0, v29, v25, v13, v14, v12, v17, v18);
    sha512_dround(18, v4, v2, v0, v1, v3, v30, v26, v14, v15, v13, v18, v19);
    sha512_dround(19, v1, v4, v3, v0, v2, v31, v27, v15, v16, v14, v19, v12);
    sha512_dround(20, v0, v1, v2, v3, v4, v24, v28, v16, v17, v15, v12, v13);
    sha512_dround(21, v3, v0, v4, v2, v1, v25, v29, v17, v18, v16, v13, v14);
    sha512_dround(22, v2, v3, v1, v4, v0, v26, v30, v18, v19, v17, v14, v15);
    sha512_dround(23, v4, v2, v0, v1, v3, v27, v31, v19, v12, v18, v15, v16);
    sha512_dround(24, v1, v4, v3, v0, v2, v28, v24, v12, v13, v19, v16, v17);
    sha512_dround(25, v0, v1, v2, v3, v4, v29, v25, v13, v14, v12, v17, v18);
    sha512_dround(26, v3, v0, v4, v2, v1, v30, v26, v14, v15, v13, v18, v19);
    sha512_dround(27, v2, v3, v1, v4, v0, v31, v27, v15, v16, v14, v19, v12);
    sha512_dround(28, v4, v2, v0, v1, v3, v24, v28, v16, v17, v15, v12, v13);
    sha512_dround(29, v1, v4, v3, v0, v2, v25, v29, v17, v18, v16, v13, v14);
    sha512_dround(30, v0, v1, v2, v3, v4, v26, v30, v18, v19, v17, v14, v15);
    sha512_dround(31, v3, v0, v4, v2, v1, v27, v31, v19, v12, v18, v15, v16);
    sha512_dround(32, v2, v3, v1, v4, v0, v28, v24, v12,  v0,  v0,  v0,  v0);
    sha512_dround(33, v4, v2, v0, v1, v3, v29, v25, v13,  v0,  v0,  v0,  v0);
    sha512_dround(34, v1, v4, v3, v0, v2, v30, v26, v14,  v0,  v0,  v0,  v0);
    sha512_dround(35, v0, v1, v2, v3, v4, v31, v27, v15,  v0,  v0,  v0,  v0);
    sha512_dround(36, v3, v0, v4, v2, v1, v24,  v0, v16,  v0,  v0,  v0,  v0);
    sha512_dround(37, v2, v3, v1, v4, v0, v25,  v0, v17,  v0,  v0,  v0,  v0);
    sha512_dround(38, v4, v2, v0, v1, v3, v26,  v0, v18,  v0,  v0,  v0,  v0);
    sha512_dround(39, v1, v4, v3, v0, v2, v27,  v0, v19,  v0,  v0,  v0,  v0);

    __ addv(v8, __ T2D, v8, v0);
    __ addv(v9, __ T2D, v9, v1);
    __ addv(v10, __ T2D, v10, v2);
    __ addv(v11, __ T2D, v11, v3);

    if (multi_block) {
      __ add(ofs, ofs, 128);
      __ cmp(ofs, limit);
      __ br(Assembler::LE, sha512_loop);
      __ mov(c_rarg0, ofs); // return ofs
    }

    __ st1(v8, v9, v10, v11, __ T2D, state);

    __ ldpd(v14, v15, Address(sp, 48));
    __ ldpd(v12, v13, Address(sp, 32));
    __ ldpd(v10, v11, Address(sp, 16));
    __ ldpd(v8, v9, __ post(sp, 64));

    __ ret(lr);

    return start;
  }

  // Arguments:
  //
  // Inputs:
  //   c_rarg0   - byte[]  source+offset
  //   c_rarg1   - byte[]  SHA.state
  //   c_rarg2   - int     block_size
  //   c_rarg3   - int     offset
  //   c_rarg4   - int     limit
  //
  address generate_sha3_implCompress(bool multi_block, const char *name) {
    static const uint64_t round_consts[24] = {
      0x0000000000000001L, 0x0000000000008082L, 0x800000000000808AL,
      0x8000000080008000L, 0x000000000000808BL, 0x0000000080000001L,
      0x8000000080008081L, 0x8000000000008009L, 0x000000000000008AL,
      0x0000000000000088L, 0x0000000080008009L, 0x000000008000000AL,
      0x000000008000808BL, 0x800000000000008BL, 0x8000000000008089L,
      0x8000000000008003L, 0x8000000000008002L, 0x8000000000000080L,
      0x000000000000800AL, 0x800000008000000AL, 0x8000000080008081L,
      0x8000000000008080L, 0x0000000080000001L, 0x8000000080008008L
    };

    __ align(CodeEntryAlignment);
    StubCodeMark mark(this, "StubRoutines", name);
    address start = __ pc();

    Register buf           = c_rarg0;
    Register state         = c_rarg1;
    Register block_size    = c_rarg2;
    Register ofs           = c_rarg3;
    Register limit         = c_rarg4;

    Label sha3_loop, rounds24_loop;
    Label sha3_512_or_sha3_384, shake128;

    __ stpd(v8, v9, __ pre(sp, -64));
    __ stpd(v10, v11, Address(sp, 16));
    __ stpd(v12, v13, Address(sp, 32));
    __ stpd(v14, v15, Address(sp, 48));

    // load state
    __ add(rscratch1, state, 32);
    __ ld1(v0, v1, v2,  v3,  __ T1D, state);
    __ ld1(v4, v5, v6,  v7,  __ T1D, __ post(rscratch1, 32));
    __ ld1(v8, v9, v10, v11, __ T1D, __ post(rscratch1, 32));
    __ ld1(v12, v13, v14, v15, __ T1D, __ post(rscratch1, 32));
    __ ld1(v16, v17, v18, v19, __ T1D, __ post(rscratch1, 32));
    __ ld1(v20, v21, v22, v23, __ T1D, __ post(rscratch1, 32));
    __ ld1(v24, __ T1D, rscratch1);

    __ BIND(sha3_loop);

    // 24 keccak rounds
    __ movw(rscratch2, 24);

    // load round_constants base
    __ lea(rscratch1, ExternalAddress((address) round_consts));

    // load input
    __ ld1(v25, v26, v27, v28, __ T8B, __ post(buf, 32));
    __ ld1(v29, v30, v31, __ T8B, __ post(buf, 24));
    __ eor(v0, __ T8B, v0, v25);
    __ eor(v1, __ T8B, v1, v26);
    __ eor(v2, __ T8B, v2, v27);
    __ eor(v3, __ T8B, v3, v28);
    __ eor(v4, __ T8B, v4, v29);
    __ eor(v5, __ T8B, v5, v30);
    __ eor(v6, __ T8B, v6, v31);

    // block_size == 72, SHA3-512; block_size == 104, SHA3-384
    __ tbz(block_size, 7, sha3_512_or_sha3_384);

    __ ld1(v25, v26, v27, v28, __ T8B, __ post(buf, 32));
    __ ld1(v29, v30, v31, __ T8B, __ post(buf, 24));
    __ eor(v7, __ T8B, v7, v25);
    __ eor(v8, __ T8B, v8, v26);
    __ eor(v9, __ T8B, v9, v27);
    __ eor(v10, __ T8B, v10, v28);
    __ eor(v11, __ T8B, v11, v29);
    __ eor(v12, __ T8B, v12, v30);
    __ eor(v13, __ T8B, v13, v31);

    __ ld1(v25, v26, v27,  __ T8B, __ post(buf, 24));
    __ eor(v14, __ T8B, v14, v25);
    __ eor(v15, __ T8B, v15, v26);
    __ eor(v16, __ T8B, v16, v27);

    // block_size == 136, bit4 == 0 and bit5 == 0, SHA3-256 or SHAKE256
    __ andw(c_rarg5, block_size, 48);
    __ cbzw(c_rarg5, rounds24_loop);

    __ tbnz(block_size, 5, shake128);
    // block_size == 144, bit5 == 0, SHA3-244
    __ ldrd(v28, __ post(buf, 8));
    __ eor(v17, __ T8B, v17, v28);
    __ b(rounds24_loop);

    __ BIND(shake128);
    __ ld1(v28, v29, v30, v31, __ T8B, __ post(buf, 32));
    __ eor(v17, __ T8B, v17, v28);
    __ eor(v18, __ T8B, v18, v29);
    __ eor(v19, __ T8B, v19, v30);
    __ eor(v20, __ T8B, v20, v31);
    __ b(rounds24_loop); // block_size == 168, SHAKE128

    __ BIND(sha3_512_or_sha3_384);
    __ ld1(v25, v26, __ T8B, __ post(buf, 16));
    __ eor(v7, __ T8B, v7, v25);
    __ eor(v8, __ T8B, v8, v26);
    __ tbz(block_size, 5, rounds24_loop); // SHA3-512

    // SHA3-384
    __ ld1(v27, v28, v29, v30, __ T8B, __ post(buf, 32));
    __ eor(v9,  __ T8B, v9,  v27);
    __ eor(v10, __ T8B, v10, v28);
    __ eor(v11, __ T8B, v11, v29);
    __ eor(v12, __ T8B, v12, v30);

    __ BIND(rounds24_loop);
    __ subw(rscratch2, rscratch2, 1);

    __ eor3(v29, __ T16B, v4, v9, v14);
    __ eor3(v26, __ T16B, v1, v6, v11);
    __ eor3(v28, __ T16B, v3, v8, v13);
    __ eor3(v25, __ T16B, v0, v5, v10);
    __ eor3(v27, __ T16B, v2, v7, v12);
    __ eor3(v29, __ T16B, v29, v19, v24);
    __ eor3(v26, __ T16B, v26, v16, v21);
    __ eor3(v28, __ T16B, v28, v18, v23);
    __ eor3(v25, __ T16B, v25, v15, v20);
    __ eor3(v27, __ T16B, v27, v17, v22);

    __ rax1(v30, __ T2D, v29, v26);
    __ rax1(v26, __ T2D, v26, v28);
    __ rax1(v28, __ T2D, v28, v25);
    __ rax1(v25, __ T2D, v25, v27);
    __ rax1(v27, __ T2D, v27, v29);

    __ eor(v0, __ T16B, v0, v30);
    __ xar(v29, __ T2D, v1,  v25, (64 - 1));
    __ xar(v1,  __ T2D, v6,  v25, (64 - 44));
    __ xar(v6,  __ T2D, v9,  v28, (64 - 20));
    __ xar(v9,  __ T2D, v22, v26, (64 - 61));
    __ xar(v22, __ T2D, v14, v28, (64 - 39));
    __ xar(v14, __ T2D, v20, v30, (64 - 18));
    __ xar(v31, __ T2D, v2,  v26, (64 - 62));
    __ xar(v2,  __ T2D, v12, v26, (64 - 43));
    __ xar(v12, __ T2D, v13, v27, (64 - 25));
    __ xar(v13, __ T2D, v19, v28, (64 - 8));
    __ xar(v19, __ T2D, v23, v27, (64 - 56));
    __ xar(v23, __ T2D, v15, v30, (64 - 41));
    __ xar(v15, __ T2D, v4,  v28, (64 - 27));
    __ xar(v28, __ T2D, v24, v28, (64 - 14));
    __ xar(v24, __ T2D, v21, v25, (64 - 2));
    __ xar(v8,  __ T2D, v8,  v27, (64 - 55));
    __ xar(v4,  __ T2D, v16, v25, (64 - 45));
    __ xar(v16, __ T2D, v5,  v30, (64 - 36));
    __ xar(v5,  __ T2D, v3,  v27, (64 - 28));
    __ xar(v27, __ T2D, v18, v27, (64 - 21));
    __ xar(v3,  __ T2D, v17, v26, (64 - 15));
    __ xar(v25, __ T2D, v11, v25, (64 - 10));
    __ xar(v26, __ T2D, v7,  v26, (64 - 6));
    __ xar(v30, __ T2D, v10, v30, (64 - 3));

    __ bcax(v20, __ T16B, v31, v22, v8);
    __ bcax(v21, __ T16B, v8,  v23, v22);
    __ bcax(v22, __ T16B, v22, v24, v23);
    __ bcax(v23, __ T16B, v23, v31, v24);
    __ bcax(v24, __ T16B, v24, v8,  v31);

    __ ld1r(v31, __ T2D, __ post(rscratch1, 8));

    __ bcax(v17, __ T16B, v25, v19, v3);
    __ bcax(v18, __ T16B, v3,  v15, v19);
    __ bcax(v19, __ T16B, v19, v16, v15);
    __ bcax(v15, __ T16B, v15, v25, v16);
    __ bcax(v16, __ T16B, v16, v3,  v25);

    __ bcax(v10, __ T16B, v29, v12, v26);
    __ bcax(v11, __ T16B, v26, v13, v12);
    __ bcax(v12, __ T16B, v12, v14, v13);
    __ bcax(v13, __ T16B, v13, v29, v14);
    __ bcax(v14, __ T16B, v14, v26, v29);

    __ bcax(v7, __ T16B, v30, v9,  v4);
    __ bcax(v8, __ T16B, v4,  v5,  v9);
    __ bcax(v9, __ T16B, v9,  v6,  v5);
    __ bcax(v5, __ T16B, v5,  v30, v6);
    __ bcax(v6, __ T16B, v6,  v4,  v30);

    __ bcax(v3, __ T16B, v27, v0,  v28);
    __ bcax(v4, __ T16B, v28, v1,  v0);
    __ bcax(v0, __ T16B, v0,  v2,  v1);
    __ bcax(v1, __ T16B, v1,  v27, v2);
    __ bcax(v2, __ T16B, v2,  v28, v27);

    __ eor(v0, __ T16B, v0, v31);

    __ cbnzw(rscratch2, rounds24_loop);

    if (multi_block) {
      __ add(ofs, ofs, block_size);
      __ cmp(ofs, limit);
      __ br(Assembler::LE, sha3_loop);
      __ mov(c_rarg0, ofs); // return ofs
    }

    __ st1(v0, v1, v2,  v3,  __ T1D, __ post(state, 32));
    __ st1(v4, v5, v6,  v7,  __ T1D, __ post(state, 32));
    __ st1(v8, v9, v10, v11, __ T1D, __ post(state, 32));
    __ st1(v12, v13, v14, v15, __ T1D, __ post(state, 32));
    __ st1(v16, v17, v18, v19, __ T1D, __ post(state, 32));
    __ st1(v20, v21, v22, v23, __ T1D, __ post(state, 32));
    __ st1(v24, __ T1D, state);

    __ ldpd(v14, v15, Address(sp, 48));
    __ ldpd(v12, v13, Address(sp, 32));
    __ ldpd(v10, v11, Address(sp, 16));
    __ ldpd(v8, v9, __ post(sp, 64));

    __ ret(lr);

    return start;
  }

  /**
   *  Arguments:
   *
   * Inputs:
   *   c_rarg0   - int crc
   *   c_rarg1   - byte* buf
   *   c_rarg2   - int length
   *
   * Output:
   *       rax   - int crc result
   */
  address generate_updateBytesCRC32() {
    assert(UseCRC32Intrinsics, "what are we doing here?");

    __ align(CodeEntryAlignment);
    StubCodeMark mark(this, "StubRoutines", "updateBytesCRC32");

    address start = __ pc();

    const Register crc   = c_rarg0;  // crc
    const Register buf   = c_rarg1;  // source java byte array address
    const Register len   = c_rarg2;  // length
    const Register table0 = c_rarg3; // crc_table address
    const Register table1 = c_rarg4;
    const Register table2 = c_rarg5;
    const Register table3 = c_rarg6;
    const Register tmp3 = c_rarg7;

    BLOCK_COMMENT("Entry:");
    __ enter(); // required for proper stackwalking of RuntimeStub frame

    __ kernel_crc32(crc, buf, len,
              table0, table1, table2, table3, rscratch1, rscratch2, tmp3);

    __ leave(); // required for proper stackwalking of RuntimeStub frame
    __ ret(lr);

    return start;
  }

  // ChaCha20 block function.  This version parallelizes by loading
  // individual 32-bit state elements into vectors for four blocks
  // (e.g. all four blocks' worth of state[0] in one register, etc.)
  //
  // state (int[16]) = c_rarg0
  // keystream (byte[1024]) = c_rarg1
  // return - number of bytes of keystream (always 256)
  address generate_chacha20Block_blockpar() {
    Label L_twoRounds, L_cc20_const;
    // The constant data is broken into two 128-bit segments to be loaded
    // onto FloatRegisters.  The first 128 bits are a counter add overlay
    // that adds +0/+1/+2/+3 to the vector holding replicated state[12].
    // The second 128-bits is a table constant used for 8-bit left rotations.
    __ BIND(L_cc20_const);
    __ emit_int64(0x0000000100000000UL);
    __ emit_int64(0x0000000300000002UL);
    __ emit_int64(0x0605040702010003UL);
    __ emit_int64(0x0E0D0C0F0A09080BUL);

    __ align(CodeEntryAlignment);
    StubCodeMark mark(this, "StubRoutines", "chacha20Block");
    address start = __ pc();
    __ enter();

    int i, j;
    const Register state = c_rarg0;
    const Register keystream = c_rarg1;
    const Register loopCtr = r10;
    const Register tmpAddr = r11;

    const FloatRegister stateFirst = v0;
    const FloatRegister stateSecond = v1;
    const FloatRegister stateThird = v2;
    const FloatRegister stateFourth = v3;
    const FloatRegister origCtrState = v28;
    const FloatRegister scratch = v29;
    const FloatRegister lrot8Tbl = v30;

    // Organize SIMD registers in an array that facilitates
    // putting repetitive opcodes into loop structures.  It is
    // important that each grouping of 4 registers is monotonically
    // increasing to support the requirements of multi-register
    // instructions (e.g. ld4r, st4, etc.)
    const FloatRegister workSt[16] = {
         v4,  v5,  v6,  v7, v16, v17, v18, v19,
        v20, v21, v22, v23, v24, v25, v26, v27
    };

    // Load from memory and interlace across 16 SIMD registers,
    // With each word from memory being broadcast to all lanes of
    // each successive SIMD register.
    //      Addr(0) -> All lanes in workSt[i]
    //      Addr(4) -> All lanes workSt[i + 1], etc.
    __ mov(tmpAddr, state);
    for (i = 0; i < 16; i += 4) {
      __ ld4r(workSt[i], workSt[i + 1], workSt[i + 2], workSt[i + 3], __ T4S,
          __ post(tmpAddr, 16));
    }

    // Pull in constant data.  The first 16 bytes are the add overlay
    // which is applied to the vector holding the counter (state[12]).
    // The second 16 bytes is the index register for the 8-bit left
    // rotation tbl instruction.
    __ adr(tmpAddr, L_cc20_const);
    __ ldpq(origCtrState, lrot8Tbl, Address(tmpAddr));
    __ addv(workSt[12], __ T4S, workSt[12], origCtrState);

    // Set up the 10 iteration loop and perform all 8 quarter round ops
    __ mov(loopCtr, 10);
    __ BIND(L_twoRounds);

    __ cc20_quarter_round(workSt[0], workSt[4], workSt[8], workSt[12],
        scratch, lrot8Tbl);
    __ cc20_quarter_round(workSt[1], workSt[5], workSt[9], workSt[13],
        scratch, lrot8Tbl);
    __ cc20_quarter_round(workSt[2], workSt[6], workSt[10], workSt[14],
        scratch, lrot8Tbl);
    __ cc20_quarter_round(workSt[3], workSt[7], workSt[11], workSt[15],
        scratch, lrot8Tbl);

    __ cc20_quarter_round(workSt[0], workSt[5], workSt[10], workSt[15],
        scratch, lrot8Tbl);
    __ cc20_quarter_round(workSt[1], workSt[6], workSt[11], workSt[12],
        scratch, lrot8Tbl);
    __ cc20_quarter_round(workSt[2], workSt[7], workSt[8], workSt[13],
        scratch, lrot8Tbl);
    __ cc20_quarter_round(workSt[3], workSt[4], workSt[9], workSt[14],
        scratch, lrot8Tbl);

    // Decrement and iterate
    __ sub(loopCtr, loopCtr, 1);
    __ cbnz(loopCtr, L_twoRounds);

    __ mov(tmpAddr, state);

    // Add the starting state back to the post-loop keystream
    // state.  We read/interlace the state array from memory into
    // 4 registers similar to what we did in the beginning.  Then
    // add the counter overlay onto workSt[12] at the end.
    for (i = 0; i < 16; i += 4) {
      __ ld4r(stateFirst, stateSecond, stateThird, stateFourth, __ T4S,
          __ post(tmpAddr, 16));
      __ addv(workSt[i], __ T4S, workSt[i], stateFirst);
      __ addv(workSt[i + 1], __ T4S, workSt[i + 1], stateSecond);
      __ addv(workSt[i + 2], __ T4S, workSt[i + 2], stateThird);
      __ addv(workSt[i + 3], __ T4S, workSt[i + 3], stateFourth);
    }
    __ addv(workSt[12], __ T4S, workSt[12], origCtrState);    // Add ctr mask

    // Write to key stream, storing the same element out of workSt[0..15]
    // to consecutive 4-byte offsets in the key stream buffer, then repeating
    // for the next element position.
    for (i = 0; i < 4; i++) {
      for (j = 0; j < 16; j += 4) {
        __ st4(workSt[j], workSt[j + 1], workSt[j + 2], workSt[j + 3], __ S, i,
            __ post(keystream, 16));
      }
    }

    __ mov(r0, 256);             // Return length of output keystream
    __ leave();
    __ ret(lr);

    return start;
  }

  /**
   *  Arguments:
   *
   * Inputs:
   *   c_rarg0   - int crc
   *   c_rarg1   - byte* buf
   *   c_rarg2   - int length
   *   c_rarg3   - int* table
   *
   * Output:
   *       r0   - int crc result
   */
  address generate_updateBytesCRC32C() {
    assert(UseCRC32CIntrinsics, "what are we doing here?");

    __ align(CodeEntryAlignment);
    StubCodeMark mark(this, "StubRoutines", "updateBytesCRC32C");

    address start = __ pc();

    const Register crc   = c_rarg0;  // crc
    const Register buf   = c_rarg1;  // source java byte array address
    const Register len   = c_rarg2;  // length
    const Register table0 = c_rarg3; // crc_table address
    const Register table1 = c_rarg4;
    const Register table2 = c_rarg5;
    const Register table3 = c_rarg6;
    const Register tmp3 = c_rarg7;

    BLOCK_COMMENT("Entry:");
    __ enter(); // required for proper stackwalking of RuntimeStub frame

    __ kernel_crc32c(crc, buf, len,
              table0, table1, table2, table3, rscratch1, rscratch2, tmp3);

    __ leave(); // required for proper stackwalking of RuntimeStub frame
    __ ret(lr);

    return start;
  }

  /***
   *  Arguments:
   *
   *  Inputs:
   *   c_rarg0   - int   adler
   *   c_rarg1   - byte* buff
   *   c_rarg2   - int   len
   *
   * Output:
   *   c_rarg0   - int adler result
   */
  address generate_updateBytesAdler32() {
    __ align(CodeEntryAlignment);
    StubCodeMark mark(this, "StubRoutines", "updateBytesAdler32");
    address start = __ pc();

    Label L_simple_by1_loop, L_nmax, L_nmax_loop, L_by16, L_by16_loop, L_by1_loop, L_do_mod, L_combine, L_by1;

    // Aliases
    Register adler  = c_rarg0;
    Register s1     = c_rarg0;
    Register s2     = c_rarg3;
    Register buff   = c_rarg1;
    Register len    = c_rarg2;
    Register nmax  = r4;
    Register base  = r5;
    Register count = r6;
    Register temp0 = rscratch1;
    Register temp1 = rscratch2;
    FloatRegister vbytes = v0;
    FloatRegister vs1acc = v1;
    FloatRegister vs2acc = v2;
    FloatRegister vtable = v3;

    // Max number of bytes we can process before having to take the mod
    // 0x15B0 is 5552 in decimal, the largest n such that 255n(n+1)/2 + (n+1)(BASE-1) <= 2^32-1
    uint64_t BASE = 0xfff1;
    uint64_t NMAX = 0x15B0;

    __ mov(base, BASE);
    __ mov(nmax, NMAX);

    // Load accumulation coefficients for the upper 16 bits
    __ lea(temp0, ExternalAddress((address) StubRoutines::aarch64::_adler_table));
    __ ld1(vtable, __ T16B, Address(temp0));

    // s1 is initialized to the lower 16 bits of adler
    // s2 is initialized to the upper 16 bits of adler
    __ ubfx(s2, adler, 16, 16);  // s2 = ((adler >> 16) & 0xffff)
    __ uxth(s1, adler);          // s1 = (adler & 0xffff)

    // The pipelined loop needs at least 16 elements for 1 iteration
    // It does check this, but it is more effective to skip to the cleanup loop
    __ cmp(len, (u1)16);
    __ br(Assembler::HS, L_nmax);
    __ cbz(len, L_combine);

    __ bind(L_simple_by1_loop);
    __ ldrb(temp0, Address(__ post(buff, 1)));
    __ add(s1, s1, temp0);
    __ add(s2, s2, s1);
    __ subs(len, len, 1);
    __ br(Assembler::HI, L_simple_by1_loop);

    // s1 = s1 % BASE
    __ subs(temp0, s1, base);
    __ csel(s1, temp0, s1, Assembler::HS);

    // s2 = s2 % BASE
    __ lsr(temp0, s2, 16);
    __ lsl(temp1, temp0, 4);
    __ sub(temp1, temp1, temp0);
    __ add(s2, temp1, s2, ext::uxth);

    __ subs(temp0, s2, base);
    __ csel(s2, temp0, s2, Assembler::HS);

    __ b(L_combine);

    __ bind(L_nmax);
    __ subs(len, len, nmax);
    __ sub(count, nmax, 16);
    __ br(Assembler::LO, L_by16);

    __ bind(L_nmax_loop);

    generate_updateBytesAdler32_accum(s1, s2, buff, temp0, temp1,
                                      vbytes, vs1acc, vs2acc, vtable);

    __ subs(count, count, 16);
    __ br(Assembler::HS, L_nmax_loop);

    // s1 = s1 % BASE
    __ lsr(temp0, s1, 16);
    __ lsl(temp1, temp0, 4);
    __ sub(temp1, temp1, temp0);
    __ add(temp1, temp1, s1, ext::uxth);

    __ lsr(temp0, temp1, 16);
    __ lsl(s1, temp0, 4);
    __ sub(s1, s1, temp0);
    __ add(s1, s1, temp1, ext:: uxth);

    __ subs(temp0, s1, base);
    __ csel(s1, temp0, s1, Assembler::HS);

    // s2 = s2 % BASE
    __ lsr(temp0, s2, 16);
    __ lsl(temp1, temp0, 4);
    __ sub(temp1, temp1, temp0);
    __ add(temp1, temp1, s2, ext::uxth);

    __ lsr(temp0, temp1, 16);
    __ lsl(s2, temp0, 4);
    __ sub(s2, s2, temp0);
    __ add(s2, s2, temp1, ext:: uxth);

    __ subs(temp0, s2, base);
    __ csel(s2, temp0, s2, Assembler::HS);

    __ subs(len, len, nmax);
    __ sub(count, nmax, 16);
    __ br(Assembler::HS, L_nmax_loop);

    __ bind(L_by16);
    __ adds(len, len, count);
    __ br(Assembler::LO, L_by1);

    __ bind(L_by16_loop);

    generate_updateBytesAdler32_accum(s1, s2, buff, temp0, temp1,
                                      vbytes, vs1acc, vs2acc, vtable);

    __ subs(len, len, 16);
    __ br(Assembler::HS, L_by16_loop);

    __ bind(L_by1);
    __ adds(len, len, 15);
    __ br(Assembler::LO, L_do_mod);

    __ bind(L_by1_loop);
    __ ldrb(temp0, Address(__ post(buff, 1)));
    __ add(s1, temp0, s1);
    __ add(s2, s2, s1);
    __ subs(len, len, 1);
    __ br(Assembler::HS, L_by1_loop);

    __ bind(L_do_mod);
    // s1 = s1 % BASE
    __ lsr(temp0, s1, 16);
    __ lsl(temp1, temp0, 4);
    __ sub(temp1, temp1, temp0);
    __ add(temp1, temp1, s1, ext::uxth);

    __ lsr(temp0, temp1, 16);
    __ lsl(s1, temp0, 4);
    __ sub(s1, s1, temp0);
    __ add(s1, s1, temp1, ext:: uxth);

    __ subs(temp0, s1, base);
    __ csel(s1, temp0, s1, Assembler::HS);

    // s2 = s2 % BASE
    __ lsr(temp0, s2, 16);
    __ lsl(temp1, temp0, 4);
    __ sub(temp1, temp1, temp0);
    __ add(temp1, temp1, s2, ext::uxth);

    __ lsr(temp0, temp1, 16);
    __ lsl(s2, temp0, 4);
    __ sub(s2, s2, temp0);
    __ add(s2, s2, temp1, ext:: uxth);

    __ subs(temp0, s2, base);
    __ csel(s2, temp0, s2, Assembler::HS);

    // Combine lower bits and higher bits
    __ bind(L_combine);
    __ orr(s1, s1, s2, Assembler::LSL, 16); // adler = s1 | (s2 << 16)

    __ ret(lr);

    return start;
  }

  void generate_updateBytesAdler32_accum(Register s1, Register s2, Register buff,
          Register temp0, Register temp1, FloatRegister vbytes,
          FloatRegister vs1acc, FloatRegister vs2acc, FloatRegister vtable) {
    // Below is a vectorized implementation of updating s1 and s2 for 16 bytes.
    // We use b1, b2, ..., b16 to denote the 16 bytes loaded in each iteration.
    // In non-vectorized code, we update s1 and s2 as:
    //   s1 <- s1 + b1
    //   s2 <- s2 + s1
    //   s1 <- s1 + b2
    //   s2 <- s2 + b1
    //   ...
    //   s1 <- s1 + b16
    //   s2 <- s2 + s1
    // Putting above assignments together, we have:
    //   s1_new = s1 + b1 + b2 + ... + b16
    //   s2_new = s2 + (s1 + b1) + (s1 + b1 + b2) + ... + (s1 + b1 + b2 + ... + b16)
    //          = s2 + s1 * 16 + (b1 * 16 + b2 * 15 + ... + b16 * 1)
    //          = s2 + s1 * 16 + (b1, b2, ... b16) dot (16, 15, ... 1)
    __ ld1(vbytes, __ T16B, Address(__ post(buff, 16)));

    // s2 = s2 + s1 * 16
    __ add(s2, s2, s1, Assembler::LSL, 4);

    // vs1acc = b1 + b2 + b3 + ... + b16
    // vs2acc = (b1 * 16) + (b2 * 15) + (b3 * 14) + ... + (b16 * 1)
    __ umullv(vs2acc, __ T8B, vtable, vbytes);
    __ umlalv(vs2acc, __ T16B, vtable, vbytes);
    __ uaddlv(vs1acc, __ T16B, vbytes);
    __ uaddlv(vs2acc, __ T8H, vs2acc);

    // s1 = s1 + vs1acc, s2 = s2 + vs2acc
    __ fmovd(temp0, vs1acc);
    __ fmovd(temp1, vs2acc);
    __ add(s1, s1, temp0);
    __ add(s2, s2, temp1);
  }

  /**
   *  Arguments:
   *
   *  Input:
   *    c_rarg0   - x address
   *    c_rarg1   - x length
   *    c_rarg2   - y address
   *    c_rarg3   - y length
   *    c_rarg4   - z address
   *    c_rarg5   - z length
   */
  address generate_multiplyToLen() {
    __ align(CodeEntryAlignment);
    StubCodeMark mark(this, "StubRoutines", "multiplyToLen");

    address start = __ pc();
    const Register x     = r0;
    const Register xlen  = r1;
    const Register y     = r2;
    const Register ylen  = r3;
    const Register z     = r4;
    const Register zlen  = r5;

    const Register tmp1  = r10;
    const Register tmp2  = r11;
    const Register tmp3  = r12;
    const Register tmp4  = r13;
    const Register tmp5  = r14;
    const Register tmp6  = r15;
    const Register tmp7  = r16;

    BLOCK_COMMENT("Entry:");
    __ enter(); // required for proper stackwalking of RuntimeStub frame
    __ multiply_to_len(x, xlen, y, ylen, z, zlen, tmp1, tmp2, tmp3, tmp4, tmp5, tmp6, tmp7);
    __ leave(); // required for proper stackwalking of RuntimeStub frame
    __ ret(lr);

    return start;
  }

  address generate_squareToLen() {
    // squareToLen algorithm for sizes 1..127 described in java code works
    // faster than multiply_to_len on some CPUs and slower on others, but
    // multiply_to_len shows a bit better overall results
    __ align(CodeEntryAlignment);
    StubCodeMark mark(this, "StubRoutines", "squareToLen");
    address start = __ pc();

    const Register x     = r0;
    const Register xlen  = r1;
    const Register z     = r2;
    const Register zlen  = r3;
    const Register y     = r4; // == x
    const Register ylen  = r5; // == xlen

    const Register tmp1  = r10;
    const Register tmp2  = r11;
    const Register tmp3  = r12;
    const Register tmp4  = r13;
    const Register tmp5  = r14;
    const Register tmp6  = r15;
    const Register tmp7  = r16;

    RegSet spilled_regs = RegSet::of(y, ylen);
    BLOCK_COMMENT("Entry:");
    __ enter();
    __ push(spilled_regs, sp);
    __ mov(y, x);
    __ mov(ylen, xlen);
    __ multiply_to_len(x, xlen, y, ylen, z, zlen, tmp1, tmp2, tmp3, tmp4, tmp5, tmp6, tmp7);
    __ pop(spilled_regs, sp);
    __ leave();
    __ ret(lr);
    return start;
  }

  address generate_mulAdd() {
    __ align(CodeEntryAlignment);
    StubCodeMark mark(this, "StubRoutines", "mulAdd");

    address start = __ pc();

    const Register out     = r0;
    const Register in      = r1;
    const Register offset  = r2;
    const Register len     = r3;
    const Register k       = r4;

    BLOCK_COMMENT("Entry:");
    __ enter();
    __ mul_add(out, in, offset, len, k);
    __ leave();
    __ ret(lr);

    return start;
  }

  // Arguments:
  //
  // Input:
  //   c_rarg0   - newArr address
  //   c_rarg1   - oldArr address
  //   c_rarg2   - newIdx
  //   c_rarg3   - shiftCount
  //   c_rarg4   - numIter
  //
  address generate_bigIntegerRightShift() {
    __ align(CodeEntryAlignment);
    StubCodeMark mark(this,  "StubRoutines", "bigIntegerRightShiftWorker");
    address start = __ pc();

    Label ShiftSIMDLoop, ShiftTwoLoop, ShiftThree, ShiftTwo, ShiftOne, Exit;

    Register newArr        = c_rarg0;
    Register oldArr        = c_rarg1;
    Register newIdx        = c_rarg2;
    Register shiftCount    = c_rarg3;
    Register numIter       = c_rarg4;
    Register idx           = numIter;

    Register newArrCur     = rscratch1;
    Register shiftRevCount = rscratch2;
    Register oldArrCur     = r13;
    Register oldArrNext    = r14;

    FloatRegister oldElem0        = v0;
    FloatRegister oldElem1        = v1;
    FloatRegister newElem         = v2;
    FloatRegister shiftVCount     = v3;
    FloatRegister shiftVRevCount  = v4;

    __ cbz(idx, Exit);

    __ add(newArr, newArr, newIdx, Assembler::LSL, 2);

    // left shift count
    __ movw(shiftRevCount, 32);
    __ subw(shiftRevCount, shiftRevCount, shiftCount);

    // numIter too small to allow a 4-words SIMD loop, rolling back
    __ cmp(numIter, (u1)4);
    __ br(Assembler::LT, ShiftThree);

    __ dup(shiftVCount,    __ T4S, shiftCount);
    __ dup(shiftVRevCount, __ T4S, shiftRevCount);
    __ negr(shiftVCount,   __ T4S, shiftVCount);

    __ BIND(ShiftSIMDLoop);

    // Calculate the load addresses
    __ sub(idx, idx, 4);
    __ add(oldArrNext, oldArr, idx, Assembler::LSL, 2);
    __ add(newArrCur,  newArr, idx, Assembler::LSL, 2);
    __ add(oldArrCur,  oldArrNext, 4);

    // Load 4 words and process
    __ ld1(oldElem0,  __ T4S,  Address(oldArrCur));
    __ ld1(oldElem1,  __ T4S,  Address(oldArrNext));
    __ ushl(oldElem0, __ T4S,  oldElem0, shiftVCount);
    __ ushl(oldElem1, __ T4S,  oldElem1, shiftVRevCount);
    __ orr(newElem,   __ T16B, oldElem0, oldElem1);
    __ st1(newElem,   __ T4S,  Address(newArrCur));

    __ cmp(idx, (u1)4);
    __ br(Assembler::LT, ShiftTwoLoop);
    __ b(ShiftSIMDLoop);

    __ BIND(ShiftTwoLoop);
    __ cbz(idx, Exit);
    __ cmp(idx, (u1)1);
    __ br(Assembler::EQ, ShiftOne);

    // Calculate the load addresses
    __ sub(idx, idx, 2);
    __ add(oldArrNext, oldArr, idx, Assembler::LSL, 2);
    __ add(newArrCur,  newArr, idx, Assembler::LSL, 2);
    __ add(oldArrCur,  oldArrNext, 4);

    // Load 2 words and process
    __ ld1(oldElem0,  __ T2S, Address(oldArrCur));
    __ ld1(oldElem1,  __ T2S, Address(oldArrNext));
    __ ushl(oldElem0, __ T2S, oldElem0, shiftVCount);
    __ ushl(oldElem1, __ T2S, oldElem1, shiftVRevCount);
    __ orr(newElem,   __ T8B, oldElem0, oldElem1);
    __ st1(newElem,   __ T2S, Address(newArrCur));
    __ b(ShiftTwoLoop);

    __ BIND(ShiftThree);
    __ tbz(idx, 1, ShiftOne);
    __ tbz(idx, 0, ShiftTwo);
    __ ldrw(r10,  Address(oldArr, 12));
    __ ldrw(r11,  Address(oldArr, 8));
    __ lsrvw(r10, r10, shiftCount);
    __ lslvw(r11, r11, shiftRevCount);
    __ orrw(r12,  r10, r11);
    __ strw(r12,  Address(newArr, 8));

    __ BIND(ShiftTwo);
    __ ldrw(r10,  Address(oldArr, 8));
    __ ldrw(r11,  Address(oldArr, 4));
    __ lsrvw(r10, r10, shiftCount);
    __ lslvw(r11, r11, shiftRevCount);
    __ orrw(r12,  r10, r11);
    __ strw(r12,  Address(newArr, 4));

    __ BIND(ShiftOne);
    __ ldrw(r10,  Address(oldArr, 4));
    __ ldrw(r11,  Address(oldArr));
    __ lsrvw(r10, r10, shiftCount);
    __ lslvw(r11, r11, shiftRevCount);
    __ orrw(r12,  r10, r11);
    __ strw(r12,  Address(newArr));

    __ BIND(Exit);
    __ ret(lr);

    return start;
  }

  // Arguments:
  //
  // Input:
  //   c_rarg0   - newArr address
  //   c_rarg1   - oldArr address
  //   c_rarg2   - newIdx
  //   c_rarg3   - shiftCount
  //   c_rarg4   - numIter
  //
  address generate_bigIntegerLeftShift() {
    __ align(CodeEntryAlignment);
    StubCodeMark mark(this,  "StubRoutines", "bigIntegerLeftShiftWorker");
    address start = __ pc();

    Label ShiftSIMDLoop, ShiftTwoLoop, ShiftThree, ShiftTwo, ShiftOne, Exit;

    Register newArr        = c_rarg0;
    Register oldArr        = c_rarg1;
    Register newIdx        = c_rarg2;
    Register shiftCount    = c_rarg3;
    Register numIter       = c_rarg4;

    Register shiftRevCount = rscratch1;
    Register oldArrNext    = rscratch2;

    FloatRegister oldElem0        = v0;
    FloatRegister oldElem1        = v1;
    FloatRegister newElem         = v2;
    FloatRegister shiftVCount     = v3;
    FloatRegister shiftVRevCount  = v4;

    __ cbz(numIter, Exit);

    __ add(oldArrNext, oldArr, 4);
    __ add(newArr, newArr, newIdx, Assembler::LSL, 2);

    // right shift count
    __ movw(shiftRevCount, 32);
    __ subw(shiftRevCount, shiftRevCount, shiftCount);

    // numIter too small to allow a 4-words SIMD loop, rolling back
    __ cmp(numIter, (u1)4);
    __ br(Assembler::LT, ShiftThree);

    __ dup(shiftVCount,     __ T4S, shiftCount);
    __ dup(shiftVRevCount,  __ T4S, shiftRevCount);
    __ negr(shiftVRevCount, __ T4S, shiftVRevCount);

    __ BIND(ShiftSIMDLoop);

    // load 4 words and process
    __ ld1(oldElem0,  __ T4S,  __ post(oldArr, 16));
    __ ld1(oldElem1,  __ T4S,  __ post(oldArrNext, 16));
    __ ushl(oldElem0, __ T4S,  oldElem0, shiftVCount);
    __ ushl(oldElem1, __ T4S,  oldElem1, shiftVRevCount);
    __ orr(newElem,   __ T16B, oldElem0, oldElem1);
    __ st1(newElem,   __ T4S,  __ post(newArr, 16));
    __ sub(numIter,   numIter, 4);

    __ cmp(numIter, (u1)4);
    __ br(Assembler::LT, ShiftTwoLoop);
    __ b(ShiftSIMDLoop);

    __ BIND(ShiftTwoLoop);
    __ cbz(numIter, Exit);
    __ cmp(numIter, (u1)1);
    __ br(Assembler::EQ, ShiftOne);

    // load 2 words and process
    __ ld1(oldElem0,  __ T2S,  __ post(oldArr, 8));
    __ ld1(oldElem1,  __ T2S,  __ post(oldArrNext, 8));
    __ ushl(oldElem0, __ T2S,  oldElem0, shiftVCount);
    __ ushl(oldElem1, __ T2S,  oldElem1, shiftVRevCount);
    __ orr(newElem,   __ T8B,  oldElem0, oldElem1);
    __ st1(newElem,   __ T2S,  __ post(newArr, 8));
    __ sub(numIter,   numIter, 2);
    __ b(ShiftTwoLoop);

    __ BIND(ShiftThree);
    __ ldrw(r10,  __ post(oldArr, 4));
    __ ldrw(r11,  __ post(oldArrNext, 4));
    __ lslvw(r10, r10, shiftCount);
    __ lsrvw(r11, r11, shiftRevCount);
    __ orrw(r12,  r10, r11);
    __ strw(r12,  __ post(newArr, 4));
    __ tbz(numIter, 1, Exit);
    __ tbz(numIter, 0, ShiftOne);

    __ BIND(ShiftTwo);
    __ ldrw(r10,  __ post(oldArr, 4));
    __ ldrw(r11,  __ post(oldArrNext, 4));
    __ lslvw(r10, r10, shiftCount);
    __ lsrvw(r11, r11, shiftRevCount);
    __ orrw(r12,  r10, r11);
    __ strw(r12,  __ post(newArr, 4));

    __ BIND(ShiftOne);
    __ ldrw(r10,  Address(oldArr));
    __ ldrw(r11,  Address(oldArrNext));
    __ lslvw(r10, r10, shiftCount);
    __ lsrvw(r11, r11, shiftRevCount);
    __ orrw(r12,  r10, r11);
    __ strw(r12,  Address(newArr));

    __ BIND(Exit);
    __ ret(lr);

    return start;
  }

  address generate_count_positives(address &count_positives_long) {
    const u1 large_loop_size = 64;
    const uint64_t UPPER_BIT_MASK=0x8080808080808080;
    int dcache_line = VM_Version::dcache_line_size();

    Register ary1 = r1, len = r2, result = r0;

    __ align(CodeEntryAlignment);

    StubCodeMark mark(this, "StubRoutines", "count_positives");

    address entry = __ pc();

    __ enter();
    // precondition: a copy of len is already in result
    // __ mov(result, len);

  Label RET_ADJUST, RET_ADJUST_16, RET_ADJUST_LONG, RET_NO_POP, RET_LEN, ALIGNED, LOOP16, CHECK_16,
        LARGE_LOOP, POST_LOOP16, LEN_OVER_15, LEN_OVER_8, POST_LOOP16_LOAD_TAIL;

  __ cmp(len, (u1)15);
  __ br(Assembler::GT, LEN_OVER_15);
  // The only case when execution falls into this code is when pointer is near
  // the end of memory page and we have to avoid reading next page
  __ add(ary1, ary1, len);
  __ subs(len, len, 8);
  __ br(Assembler::GT, LEN_OVER_8);
  __ ldr(rscratch2, Address(ary1, -8));
  __ sub(rscratch1, zr, len, __ LSL, 3);  // LSL 3 is to get bits from bytes.
  __ lsrv(rscratch2, rscratch2, rscratch1);
  __ tst(rscratch2, UPPER_BIT_MASK);
  __ csel(result, zr, result, Assembler::NE);
  __ leave();
  __ ret(lr);
  __ bind(LEN_OVER_8);
  __ ldp(rscratch1, rscratch2, Address(ary1, -16));
  __ sub(len, len, 8); // no data dep., then sub can be executed while loading
  __ tst(rscratch2, UPPER_BIT_MASK);
  __ br(Assembler::NE, RET_NO_POP);
  __ sub(rscratch2, zr, len, __ LSL, 3); // LSL 3 is to get bits from bytes
  __ lsrv(rscratch1, rscratch1, rscratch2);
  __ tst(rscratch1, UPPER_BIT_MASK);
  __ bind(RET_NO_POP);
  __ csel(result, zr, result, Assembler::NE);
  __ leave();
  __ ret(lr);

  Register tmp1 = r3, tmp2 = r4, tmp3 = r5, tmp4 = r6, tmp5 = r7, tmp6 = r10;
  const RegSet spilled_regs = RegSet::range(tmp1, tmp5) + tmp6;

  count_positives_long = __ pc(); // 2nd entry point

  __ enter();

  __ bind(LEN_OVER_15);
    __ push(spilled_regs, sp);
    __ andr(rscratch2, ary1, 15); // check pointer for 16-byte alignment
    __ cbz(rscratch2, ALIGNED);
    __ ldp(tmp6, tmp1, Address(ary1));
    __ mov(tmp5, 16);
    __ sub(rscratch1, tmp5, rscratch2); // amount of bytes until aligned address
    __ add(ary1, ary1, rscratch1);
    __ orr(tmp6, tmp6, tmp1);
    __ tst(tmp6, UPPER_BIT_MASK);
    __ br(Assembler::NE, RET_ADJUST);
    __ sub(len, len, rscratch1);

  __ bind(ALIGNED);
    __ cmp(len, large_loop_size);
    __ br(Assembler::LT, CHECK_16);
    // Perform 16-byte load as early return in pre-loop to handle situation
    // when initially aligned large array has negative values at starting bytes,
    // so LARGE_LOOP would do 4 reads instead of 1 (in worst case), which is
    // slower. Cases with negative bytes further ahead won't be affected that
    // much. In fact, it'll be faster due to early loads, less instructions and
    // less branches in LARGE_LOOP.
    __ ldp(tmp6, tmp1, Address(__ post(ary1, 16)));
    __ sub(len, len, 16);
    __ orr(tmp6, tmp6, tmp1);
    __ tst(tmp6, UPPER_BIT_MASK);
    __ br(Assembler::NE, RET_ADJUST_16);
    __ cmp(len, large_loop_size);
    __ br(Assembler::LT, CHECK_16);

    if (SoftwarePrefetchHintDistance >= 0
        && SoftwarePrefetchHintDistance >= dcache_line) {
      // initial prefetch
      __ prfm(Address(ary1, SoftwarePrefetchHintDistance - dcache_line));
    }
  __ bind(LARGE_LOOP);
    if (SoftwarePrefetchHintDistance >= 0) {
      __ prfm(Address(ary1, SoftwarePrefetchHintDistance));
    }
    // Issue load instructions first, since it can save few CPU/MEM cycles, also
    // instead of 4 triples of "orr(...), addr(...);cbnz(...);" (for each ldp)
    // better generate 7 * orr(...) + 1 andr(...) + 1 cbnz(...) which saves 3
    // instructions per cycle and have less branches, but this approach disables
    // early return, thus, all 64 bytes are loaded and checked every time.
    __ ldp(tmp2, tmp3, Address(ary1));
    __ ldp(tmp4, tmp5, Address(ary1, 16));
    __ ldp(rscratch1, rscratch2, Address(ary1, 32));
    __ ldp(tmp6, tmp1, Address(ary1, 48));
    __ add(ary1, ary1, large_loop_size);
    __ sub(len, len, large_loop_size);
    __ orr(tmp2, tmp2, tmp3);
    __ orr(tmp4, tmp4, tmp5);
    __ orr(rscratch1, rscratch1, rscratch2);
    __ orr(tmp6, tmp6, tmp1);
    __ orr(tmp2, tmp2, tmp4);
    __ orr(rscratch1, rscratch1, tmp6);
    __ orr(tmp2, tmp2, rscratch1);
    __ tst(tmp2, UPPER_BIT_MASK);
    __ br(Assembler::NE, RET_ADJUST_LONG);
    __ cmp(len, large_loop_size);
    __ br(Assembler::GE, LARGE_LOOP);

  __ bind(CHECK_16); // small 16-byte load pre-loop
    __ cmp(len, (u1)16);
    __ br(Assembler::LT, POST_LOOP16);

  __ bind(LOOP16); // small 16-byte load loop
    __ ldp(tmp2, tmp3, Address(__ post(ary1, 16)));
    __ sub(len, len, 16);
    __ orr(tmp2, tmp2, tmp3);
    __ tst(tmp2, UPPER_BIT_MASK);
    __ br(Assembler::NE, RET_ADJUST_16);
    __ cmp(len, (u1)16);
    __ br(Assembler::GE, LOOP16); // 16-byte load loop end

  __ bind(POST_LOOP16); // 16-byte aligned, so we can read unconditionally
    __ cmp(len, (u1)8);
    __ br(Assembler::LE, POST_LOOP16_LOAD_TAIL);
    __ ldr(tmp3, Address(__ post(ary1, 8)));
    __ tst(tmp3, UPPER_BIT_MASK);
    __ br(Assembler::NE, RET_ADJUST);
    __ sub(len, len, 8);

  __ bind(POST_LOOP16_LOAD_TAIL);
    __ cbz(len, RET_LEN); // Can't shift left by 64 when len==0
    __ ldr(tmp1, Address(ary1));
    __ mov(tmp2, 64);
    __ sub(tmp4, tmp2, len, __ LSL, 3);
    __ lslv(tmp1, tmp1, tmp4);
    __ tst(tmp1, UPPER_BIT_MASK);
    __ br(Assembler::NE, RET_ADJUST);
    // Fallthrough

  __ bind(RET_LEN);
    __ pop(spilled_regs, sp);
    __ leave();
    __ ret(lr);

    // difference result - len is the count of guaranteed to be
    // positive bytes

  __ bind(RET_ADJUST_LONG);
    __ add(len, len, (u1)(large_loop_size - 16));
  __ bind(RET_ADJUST_16);
    __ add(len, len, 16);
  __ bind(RET_ADJUST);
    __ pop(spilled_regs, sp);
    __ leave();
    __ sub(result, result, len);
    __ ret(lr);

    return entry;
  }

  void generate_large_array_equals_loop_nonsimd(int loopThreshold,
        bool usePrefetch, Label &NOT_EQUAL) {
    Register a1 = r1, a2 = r2, result = r0, cnt1 = r10, tmp1 = rscratch1,
        tmp2 = rscratch2, tmp3 = r3, tmp4 = r4, tmp5 = r5, tmp6 = r11,
        tmp7 = r12, tmp8 = r13;
    Label LOOP;

    __ ldp(tmp1, tmp3, Address(__ post(a1, 2 * wordSize)));
    __ ldp(tmp2, tmp4, Address(__ post(a2, 2 * wordSize)));
    __ bind(LOOP);
    if (usePrefetch) {
      __ prfm(Address(a1, SoftwarePrefetchHintDistance));
      __ prfm(Address(a2, SoftwarePrefetchHintDistance));
    }
    __ ldp(tmp5, tmp7, Address(__ post(a1, 2 * wordSize)));
    __ eor(tmp1, tmp1, tmp2);
    __ eor(tmp3, tmp3, tmp4);
    __ ldp(tmp6, tmp8, Address(__ post(a2, 2 * wordSize)));
    __ orr(tmp1, tmp1, tmp3);
    __ cbnz(tmp1, NOT_EQUAL);
    __ ldp(tmp1, tmp3, Address(__ post(a1, 2 * wordSize)));
    __ eor(tmp5, tmp5, tmp6);
    __ eor(tmp7, tmp7, tmp8);
    __ ldp(tmp2, tmp4, Address(__ post(a2, 2 * wordSize)));
    __ orr(tmp5, tmp5, tmp7);
    __ cbnz(tmp5, NOT_EQUAL);
    __ ldp(tmp5, tmp7, Address(__ post(a1, 2 * wordSize)));
    __ eor(tmp1, tmp1, tmp2);
    __ eor(tmp3, tmp3, tmp4);
    __ ldp(tmp6, tmp8, Address(__ post(a2, 2 * wordSize)));
    __ orr(tmp1, tmp1, tmp3);
    __ cbnz(tmp1, NOT_EQUAL);
    __ ldp(tmp1, tmp3, Address(__ post(a1, 2 * wordSize)));
    __ eor(tmp5, tmp5, tmp6);
    __ sub(cnt1, cnt1, 8 * wordSize);
    __ eor(tmp7, tmp7, tmp8);
    __ ldp(tmp2, tmp4, Address(__ post(a2, 2 * wordSize)));
    // tmp6 is not used. MacroAssembler::subs is used here (rather than
    // cmp) because subs allows an unlimited range of immediate operand.
    __ subs(tmp6, cnt1, loopThreshold);
    __ orr(tmp5, tmp5, tmp7);
    __ cbnz(tmp5, NOT_EQUAL);
    __ br(__ GE, LOOP);
    // post-loop
    __ eor(tmp1, tmp1, tmp2);
    __ eor(tmp3, tmp3, tmp4);
    __ orr(tmp1, tmp1, tmp3);
    __ sub(cnt1, cnt1, 2 * wordSize);
    __ cbnz(tmp1, NOT_EQUAL);
  }

  void generate_large_array_equals_loop_simd(int loopThreshold,
        bool usePrefetch, Label &NOT_EQUAL) {
    Register a1 = r1, a2 = r2, result = r0, cnt1 = r10, tmp1 = rscratch1,
        tmp2 = rscratch2;
    Label LOOP;

    __ bind(LOOP);
    if (usePrefetch) {
      __ prfm(Address(a1, SoftwarePrefetchHintDistance));
      __ prfm(Address(a2, SoftwarePrefetchHintDistance));
    }
    __ ld1(v0, v1, v2, v3, __ T2D, Address(__ post(a1, 4 * 2 * wordSize)));
    __ sub(cnt1, cnt1, 8 * wordSize);
    __ ld1(v4, v5, v6, v7, __ T2D, Address(__ post(a2, 4 * 2 * wordSize)));
    __ subs(tmp1, cnt1, loopThreshold);
    __ eor(v0, __ T16B, v0, v4);
    __ eor(v1, __ T16B, v1, v5);
    __ eor(v2, __ T16B, v2, v6);
    __ eor(v3, __ T16B, v3, v7);
    __ orr(v0, __ T16B, v0, v1);
    __ orr(v1, __ T16B, v2, v3);
    __ orr(v0, __ T16B, v0, v1);
    __ umov(tmp1, v0, __ D, 0);
    __ umov(tmp2, v0, __ D, 1);
    __ orr(tmp1, tmp1, tmp2);
    __ cbnz(tmp1, NOT_EQUAL);
    __ br(__ GE, LOOP);
  }

  // a1 = r1 - array1 address
  // a2 = r2 - array2 address
  // result = r0 - return value. Already contains "false"
  // cnt1 = r10 - amount of elements left to check, reduced by wordSize
  // r3-r5 are reserved temporary registers
  // Clobbers: v0-v7 when UseSIMDForArrayEquals, rscratch1, rscratch2
  address generate_large_array_equals() {
    Register a1 = r1, a2 = r2, result = r0, cnt1 = r10, tmp1 = rscratch1,
        tmp2 = rscratch2, tmp3 = r3, tmp4 = r4, tmp5 = r5, tmp6 = r11,
        tmp7 = r12, tmp8 = r13;
    Label TAIL, NOT_EQUAL, EQUAL, NOT_EQUAL_NO_POP, NO_PREFETCH_LARGE_LOOP,
        SMALL_LOOP, POST_LOOP;
    const int PRE_LOOP_SIZE = UseSIMDForArrayEquals ? 0 : 16;
    // calculate if at least 32 prefetched bytes are used
    int prefetchLoopThreshold = SoftwarePrefetchHintDistance + 32;
    int nonPrefetchLoopThreshold = (64 + PRE_LOOP_SIZE);
    RegSet spilled_regs = RegSet::range(tmp6, tmp8);
    assert_different_registers(a1, a2, result, cnt1, tmp1, tmp2, tmp3, tmp4,
        tmp5, tmp6, tmp7, tmp8);

    __ align(CodeEntryAlignment);

    StubCodeMark mark(this, "StubRoutines", "large_array_equals");

    address entry = __ pc();
    __ enter();
    __ sub(cnt1, cnt1, wordSize);  // first 8 bytes were loaded outside of stub
    // also advance pointers to use post-increment instead of pre-increment
    __ add(a1, a1, wordSize);
    __ add(a2, a2, wordSize);
    if (AvoidUnalignedAccesses) {
      // both implementations (SIMD/nonSIMD) are using relatively large load
      // instructions (ld1/ldp), which has huge penalty (up to x2 exec time)
      // on some CPUs in case of address is not at least 16-byte aligned.
      // Arrays are 8-byte aligned currently, so, we can make additional 8-byte
      // load if needed at least for 1st address and make if 16-byte aligned.
      Label ALIGNED16;
      __ tbz(a1, 3, ALIGNED16);
      __ ldr(tmp1, Address(__ post(a1, wordSize)));
      __ ldr(tmp2, Address(__ post(a2, wordSize)));
      __ sub(cnt1, cnt1, wordSize);
      __ eor(tmp1, tmp1, tmp2);
      __ cbnz(tmp1, NOT_EQUAL_NO_POP);
      __ bind(ALIGNED16);
    }
    if (UseSIMDForArrayEquals) {
      if (SoftwarePrefetchHintDistance >= 0) {
        __ subs(tmp1, cnt1, prefetchLoopThreshold);
        __ br(__ LE, NO_PREFETCH_LARGE_LOOP);
        generate_large_array_equals_loop_simd(prefetchLoopThreshold,
            /* prfm = */ true, NOT_EQUAL);
        __ subs(zr, cnt1, nonPrefetchLoopThreshold);
        __ br(__ LT, TAIL);
      }
      __ bind(NO_PREFETCH_LARGE_LOOP);
      generate_large_array_equals_loop_simd(nonPrefetchLoopThreshold,
          /* prfm = */ false, NOT_EQUAL);
    } else {
      __ push(spilled_regs, sp);
      if (SoftwarePrefetchHintDistance >= 0) {
        __ subs(tmp1, cnt1, prefetchLoopThreshold);
        __ br(__ LE, NO_PREFETCH_LARGE_LOOP);
        generate_large_array_equals_loop_nonsimd(prefetchLoopThreshold,
            /* prfm = */ true, NOT_EQUAL);
        __ subs(zr, cnt1, nonPrefetchLoopThreshold);
        __ br(__ LT, TAIL);
      }
      __ bind(NO_PREFETCH_LARGE_LOOP);
      generate_large_array_equals_loop_nonsimd(nonPrefetchLoopThreshold,
          /* prfm = */ false, NOT_EQUAL);
    }
    __ bind(TAIL);
      __ cbz(cnt1, EQUAL);
      __ subs(cnt1, cnt1, wordSize);
      __ br(__ LE, POST_LOOP);
    __ bind(SMALL_LOOP);
      __ ldr(tmp1, Address(__ post(a1, wordSize)));
      __ ldr(tmp2, Address(__ post(a2, wordSize)));
      __ subs(cnt1, cnt1, wordSize);
      __ eor(tmp1, tmp1, tmp2);
      __ cbnz(tmp1, NOT_EQUAL);
      __ br(__ GT, SMALL_LOOP);
    __ bind(POST_LOOP);
      __ ldr(tmp1, Address(a1, cnt1));
      __ ldr(tmp2, Address(a2, cnt1));
      __ eor(tmp1, tmp1, tmp2);
      __ cbnz(tmp1, NOT_EQUAL);
    __ bind(EQUAL);
      __ mov(result, true);
    __ bind(NOT_EQUAL);
      if (!UseSIMDForArrayEquals) {
        __ pop(spilled_regs, sp);
      }
    __ bind(NOT_EQUAL_NO_POP);
    __ leave();
    __ ret(lr);
    return entry;
  }

  address generate_dsin_dcos(bool isCos) {
    __ align(CodeEntryAlignment);
    StubCodeMark mark(this, "StubRoutines", isCos ? "libmDcos" : "libmDsin");
    address start = __ pc();
    __ generate_dsin_dcos(isCos, (address)StubRoutines::aarch64::_npio2_hw,
        (address)StubRoutines::aarch64::_two_over_pi,
        (address)StubRoutines::aarch64::_pio2,
        (address)StubRoutines::aarch64::_dsin_coef,
        (address)StubRoutines::aarch64::_dcos_coef);
    return start;
  }

  address generate_dlog() {
    __ align(CodeEntryAlignment);
    StubCodeMark mark(this, "StubRoutines", "dlog");
    address entry = __ pc();
    FloatRegister vtmp0 = v0, vtmp1 = v1, vtmp2 = v2, vtmp3 = v3, vtmp4 = v4,
        vtmp5 = v5, tmpC1 = v16, tmpC2 = v17, tmpC3 = v18, tmpC4 = v19;
    Register tmp1 = r0, tmp2 = r1, tmp3 = r2, tmp4 = r3, tmp5 = r4;
    __ fast_log(vtmp0, vtmp1, vtmp2, vtmp3, vtmp4, vtmp5, tmpC1, tmpC2, tmpC3,
        tmpC4, tmp1, tmp2, tmp3, tmp4, tmp5);
    return entry;
  }


  // code for comparing 16 characters of strings with Latin1 and Utf16 encoding
  void compare_string_16_x_LU(Register tmpL, Register tmpU, Label &DIFF1,
      Label &DIFF2) {
    Register cnt1 = r2, tmp2 = r11, tmp3 = r12;
    FloatRegister vtmp = v1, vtmpZ = v0, vtmp3 = v2;

    __ ldrq(vtmp, Address(__ post(tmp2, 16)));
    __ ldr(tmpU, Address(__ post(cnt1, 8)));
    __ zip1(vtmp3, __ T16B, vtmp, vtmpZ);
    // now we have 32 bytes of characters (converted to U) in vtmp:vtmp3

    __ fmovd(tmpL, vtmp3);
    __ eor(rscratch2, tmp3, tmpL);
    __ cbnz(rscratch2, DIFF2);

    __ ldr(tmp3, Address(__ post(cnt1, 8)));
    __ umov(tmpL, vtmp3, __ D, 1);
    __ eor(rscratch2, tmpU, tmpL);
    __ cbnz(rscratch2, DIFF1);

    __ zip2(vtmp, __ T16B, vtmp, vtmpZ);
    __ ldr(tmpU, Address(__ post(cnt1, 8)));
    __ fmovd(tmpL, vtmp);
    __ eor(rscratch2, tmp3, tmpL);
    __ cbnz(rscratch2, DIFF2);

    __ ldr(tmp3, Address(__ post(cnt1, 8)));
    __ umov(tmpL, vtmp, __ D, 1);
    __ eor(rscratch2, tmpU, tmpL);
    __ cbnz(rscratch2, DIFF1);
  }

  // r0  = result
  // r1  = str1
  // r2  = cnt1
  // r3  = str2
  // r4  = cnt2
  // r10 = tmp1
  // r11 = tmp2
  address generate_compare_long_string_different_encoding(bool isLU) {
    __ align(CodeEntryAlignment);
    StubCodeMark mark(this, "StubRoutines", isLU
        ? "compare_long_string_different_encoding LU"
        : "compare_long_string_different_encoding UL");
    address entry = __ pc();
    Label SMALL_LOOP, TAIL, TAIL_LOAD_16, LOAD_LAST, DIFF1, DIFF2,
        DONE, CALCULATE_DIFFERENCE, LARGE_LOOP_PREFETCH, NO_PREFETCH,
        LARGE_LOOP_PREFETCH_REPEAT1, LARGE_LOOP_PREFETCH_REPEAT2;
    Register result = r0, str1 = r1, cnt1 = r2, str2 = r3, cnt2 = r4,
        tmp1 = r10, tmp2 = r11, tmp3 = r12, tmp4 = r14;
    FloatRegister vtmpZ = v0, vtmp = v1, vtmp3 = v2;
    RegSet spilled_regs = RegSet::of(tmp3, tmp4);

    int prefetchLoopExitCondition = MAX2(64, SoftwarePrefetchHintDistance/2);

    __ eor(vtmpZ, __ T16B, vtmpZ, vtmpZ);
    // cnt2 == amount of characters left to compare
    // Check already loaded first 4 symbols(vtmp and tmp2(LU)/tmp1(UL))
    __ zip1(vtmp, __ T8B, vtmp, vtmpZ);
    __ add(str1, str1, isLU ? wordSize/2 : wordSize);
    __ add(str2, str2, isLU ? wordSize : wordSize/2);
    __ fmovd(isLU ? tmp1 : tmp2, vtmp);
    __ subw(cnt2, cnt2, 8); // Already loaded 4 symbols. Last 4 is special case.
    __ eor(rscratch2, tmp1, tmp2);
    __ mov(rscratch1, tmp2);
    __ cbnz(rscratch2, CALCULATE_DIFFERENCE);
    Register tmpU = isLU ? rscratch1 : tmp1, // where to keep U for comparison
             tmpL = isLU ? tmp1 : rscratch1; // where to keep L for comparison
    __ push(spilled_regs, sp);
    __ mov(tmp2, isLU ? str1 : str2); // init the pointer to L next load
    __ mov(cnt1, isLU ? str2 : str1); // init the pointer to U next load

    __ ldr(tmp3, Address(__ post(cnt1, 8)));

    if (SoftwarePrefetchHintDistance >= 0) {
      __ subs(rscratch2, cnt2, prefetchLoopExitCondition);
      __ br(__ LT, NO_PREFETCH);
      __ bind(LARGE_LOOP_PREFETCH);
        __ prfm(Address(tmp2, SoftwarePrefetchHintDistance));
        __ mov(tmp4, 2);
        __ prfm(Address(cnt1, SoftwarePrefetchHintDistance));
        __ bind(LARGE_LOOP_PREFETCH_REPEAT1);
          compare_string_16_x_LU(tmpL, tmpU, DIFF1, DIFF2);
          __ subs(tmp4, tmp4, 1);
          __ br(__ GT, LARGE_LOOP_PREFETCH_REPEAT1);
          __ prfm(Address(cnt1, SoftwarePrefetchHintDistance));
          __ mov(tmp4, 2);
        __ bind(LARGE_LOOP_PREFETCH_REPEAT2);
          compare_string_16_x_LU(tmpL, tmpU, DIFF1, DIFF2);
          __ subs(tmp4, tmp4, 1);
          __ br(__ GT, LARGE_LOOP_PREFETCH_REPEAT2);
          __ sub(cnt2, cnt2, 64);
          __ subs(rscratch2, cnt2, prefetchLoopExitCondition);
          __ br(__ GE, LARGE_LOOP_PREFETCH);
    }
    __ cbz(cnt2, LOAD_LAST); // no characters left except last load
    __ bind(NO_PREFETCH);
    __ subs(cnt2, cnt2, 16);
    __ br(__ LT, TAIL);
    __ align(OptoLoopAlignment);
    __ bind(SMALL_LOOP); // smaller loop
      __ subs(cnt2, cnt2, 16);
      compare_string_16_x_LU(tmpL, tmpU, DIFF1, DIFF2);
      __ br(__ GE, SMALL_LOOP);
      __ cmn(cnt2, (u1)16);
      __ br(__ EQ, LOAD_LAST);
    __ bind(TAIL); // 1..15 characters left until last load (last 4 characters)
      __ add(cnt1, cnt1, cnt2, __ LSL, 1); // Address of 32 bytes before last 4 characters in UTF-16 string
      __ add(tmp2, tmp2, cnt2); // Address of 16 bytes before last 4 characters in Latin1 string
      __ ldr(tmp3, Address(cnt1, -8));
      compare_string_16_x_LU(tmpL, tmpU, DIFF1, DIFF2); // last 16 characters before last load
      __ b(LOAD_LAST);
    __ bind(DIFF2);
      __ mov(tmpU, tmp3);
    __ bind(DIFF1);
      __ pop(spilled_regs, sp);
      __ b(CALCULATE_DIFFERENCE);
    __ bind(LOAD_LAST);
      // Last 4 UTF-16 characters are already pre-loaded into tmp3 by compare_string_16_x_LU.
      // No need to load it again
      __ mov(tmpU, tmp3);
      __ pop(spilled_regs, sp);

      // tmp2 points to the address of the last 4 Latin1 characters right now
      __ ldrs(vtmp, Address(tmp2));
      __ zip1(vtmp, __ T8B, vtmp, vtmpZ);
      __ fmovd(tmpL, vtmp);

      __ eor(rscratch2, tmpU, tmpL);
      __ cbz(rscratch2, DONE);

    // Find the first different characters in the longwords and
    // compute their difference.
    __ bind(CALCULATE_DIFFERENCE);
      __ rev(rscratch2, rscratch2);
      __ clz(rscratch2, rscratch2);
      __ andr(rscratch2, rscratch2, -16);
      __ lsrv(tmp1, tmp1, rscratch2);
      __ uxthw(tmp1, tmp1);
      __ lsrv(rscratch1, rscratch1, rscratch2);
      __ uxthw(rscratch1, rscratch1);
      __ subw(result, tmp1, rscratch1);
    __ bind(DONE);
      __ ret(lr);
    return entry;
  }

  address generate_method_entry_barrier() {
    __ align(CodeEntryAlignment);
    StubCodeMark mark(this, "StubRoutines", "nmethod_entry_barrier");

    Label deoptimize_label;

    address start = __ pc();

    BarrierSetAssembler* bs_asm = BarrierSet::barrier_set()->barrier_set_assembler();

    if (bs_asm->nmethod_patching_type() == NMethodPatchingType::conc_instruction_and_data_patch) {
      BarrierSetNMethod* bs_nm = BarrierSet::barrier_set()->barrier_set_nmethod();
      // We can get here despite the nmethod being good, if we have not
      // yet applied our cross modification fence (or data fence).
      Address thread_epoch_addr(rthread, in_bytes(bs_nm->thread_disarmed_guard_value_offset()) + 4);
      __ lea(rscratch2, ExternalAddress(bs_asm->patching_epoch_addr()));
      __ ldrw(rscratch2, rscratch2);
      __ strw(rscratch2, thread_epoch_addr);
      __ isb();
      __ membar(__ LoadLoad);
    }

    __ set_last_Java_frame(sp, rfp, lr, rscratch1);

    __ enter();
    __ add(rscratch2, sp, wordSize);  // rscratch2 points to the saved lr

    __ sub(sp, sp, 4 * wordSize);  // four words for the returned {sp, fp, lr, pc}

    __ push_call_clobbered_registers();

    __ mov(c_rarg0, rscratch2);
    __ call_VM_leaf
         (CAST_FROM_FN_PTR
          (address, BarrierSetNMethod::nmethod_stub_entry_barrier), 1);

    __ reset_last_Java_frame(true);

    __ mov(rscratch1, r0);

    __ pop_call_clobbered_registers();

    __ cbnz(rscratch1, deoptimize_label);

    __ leave();
    __ ret(lr);

    __ BIND(deoptimize_label);

    __ ldp(/* new sp */ rscratch1, rfp, Address(sp, 0 * wordSize));
    __ ldp(lr, /* new pc*/ rscratch2, Address(sp, 2 * wordSize));

    __ mov(sp, rscratch1);
    __ br(rscratch2);

    return start;
  }

  // r0  = result
  // r1  = str1
  // r2  = cnt1
  // r3  = str2
  // r4  = cnt2
  // r10 = tmp1
  // r11 = tmp2
  address generate_compare_long_string_same_encoding(bool isLL) {
    __ align(CodeEntryAlignment);
    StubCodeMark mark(this, "StubRoutines", isLL
        ? "compare_long_string_same_encoding LL"
        : "compare_long_string_same_encoding UU");
    address entry = __ pc();
    Register result = r0, str1 = r1, cnt1 = r2, str2 = r3, cnt2 = r4,
        tmp1 = r10, tmp2 = r11, tmp1h = rscratch1, tmp2h = rscratch2;

    Label LARGE_LOOP_PREFETCH, LOOP_COMPARE16, DIFF, LESS16, LESS8, CAL_DIFFERENCE, LENGTH_DIFF;

    // exit from large loop when less than 64 bytes left to read or we're about
    // to prefetch memory behind array border
    int largeLoopExitCondition = MAX2(64, SoftwarePrefetchHintDistance)/(isLL ? 1 : 2);

    // before jumping to stub, pre-load 8 bytes already, so do comparison directly
    __ eor(rscratch2, tmp1, tmp2);
    __ cbnz(rscratch2, CAL_DIFFERENCE);

    __ sub(cnt2, cnt2, wordSize/(isLL ? 1 : 2));
    // update pointers, because of previous read
    __ add(str1, str1, wordSize);
    __ add(str2, str2, wordSize);
    if (SoftwarePrefetchHintDistance >= 0) {
      __ align(OptoLoopAlignment);
      __ bind(LARGE_LOOP_PREFETCH);
        __ prfm(Address(str1, SoftwarePrefetchHintDistance));
        __ prfm(Address(str2, SoftwarePrefetchHintDistance));

        for (int i = 0; i < 4; i++) {
          __ ldp(tmp1, tmp1h, Address(str1, i * 16));
          __ ldp(tmp2, tmp2h, Address(str2, i * 16));
          __ cmp(tmp1, tmp2);
          __ ccmp(tmp1h, tmp2h, 0, Assembler::EQ);
          __ br(Assembler::NE, DIFF);
        }
        __ sub(cnt2, cnt2, isLL ? 64 : 32);
        __ add(str1, str1, 64);
        __ add(str2, str2, 64);
        __ subs(rscratch2, cnt2, largeLoopExitCondition);
        __ br(Assembler::GE, LARGE_LOOP_PREFETCH);
        __ cbz(cnt2, LENGTH_DIFF); // no more chars left?
    }

    __ subs(rscratch1, cnt2, isLL ? 16 : 8);
    __ br(Assembler::LE, LESS16);
    __ align(OptoLoopAlignment);
    __ bind(LOOP_COMPARE16);
      __ ldp(tmp1, tmp1h, Address(__ post(str1, 16)));
      __ ldp(tmp2, tmp2h, Address(__ post(str2, 16)));
      __ cmp(tmp1, tmp2);
      __ ccmp(tmp1h, tmp2h, 0, Assembler::EQ);
      __ br(Assembler::NE, DIFF);
      __ sub(cnt2, cnt2, isLL ? 16 : 8);
      __ subs(rscratch2, cnt2, isLL ? 16 : 8);
      __ br(Assembler::LT, LESS16);

      __ ldp(tmp1, tmp1h, Address(__ post(str1, 16)));
      __ ldp(tmp2, tmp2h, Address(__ post(str2, 16)));
      __ cmp(tmp1, tmp2);
      __ ccmp(tmp1h, tmp2h, 0, Assembler::EQ);
      __ br(Assembler::NE, DIFF);
      __ sub(cnt2, cnt2, isLL ? 16 : 8);
      __ subs(rscratch2, cnt2, isLL ? 16 : 8);
      __ br(Assembler::GE, LOOP_COMPARE16);
      __ cbz(cnt2, LENGTH_DIFF);

    __ bind(LESS16);
      // each 8 compare
      __ subs(cnt2, cnt2, isLL ? 8 : 4);
      __ br(Assembler::LE, LESS8);
      __ ldr(tmp1, Address(__ post(str1, 8)));
      __ ldr(tmp2, Address(__ post(str2, 8)));
      __ eor(rscratch2, tmp1, tmp2);
      __ cbnz(rscratch2, CAL_DIFFERENCE);
      __ sub(cnt2, cnt2, isLL ? 8 : 4);

    __ bind(LESS8); // directly load last 8 bytes
      if (!isLL) {
        __ add(cnt2, cnt2, cnt2);
      }
      __ ldr(tmp1, Address(str1, cnt2));
      __ ldr(tmp2, Address(str2, cnt2));
      __ eor(rscratch2, tmp1, tmp2);
      __ cbz(rscratch2, LENGTH_DIFF);
      __ b(CAL_DIFFERENCE);

    __ bind(DIFF);
      __ cmp(tmp1, tmp2);
      __ csel(tmp1, tmp1, tmp1h, Assembler::NE);
      __ csel(tmp2, tmp2, tmp2h, Assembler::NE);
      // reuse rscratch2 register for the result of eor instruction
      __ eor(rscratch2, tmp1, tmp2);

    __ bind(CAL_DIFFERENCE);
      __ rev(rscratch2, rscratch2);
      __ clz(rscratch2, rscratch2);
      __ andr(rscratch2, rscratch2, isLL ? -8 : -16);
      __ lsrv(tmp1, tmp1, rscratch2);
      __ lsrv(tmp2, tmp2, rscratch2);
      if (isLL) {
        __ uxtbw(tmp1, tmp1);
        __ uxtbw(tmp2, tmp2);
      } else {
        __ uxthw(tmp1, tmp1);
        __ uxthw(tmp2, tmp2);
      }
      __ subw(result, tmp1, tmp2);

    __ bind(LENGTH_DIFF);
      __ ret(lr);
    return entry;
  }

  enum string_compare_mode {
    LL,
    LU,
    UL,
    UU,
  };

  // The following registers are declared in aarch64.ad
  // r0  = result
  // r1  = str1
  // r2  = cnt1
  // r3  = str2
  // r4  = cnt2
  // r10 = tmp1
  // r11 = tmp2
  // z0  = ztmp1
  // z1  = ztmp2
  // p0  = pgtmp1
  // p1  = pgtmp2
  address generate_compare_long_string_sve(string_compare_mode mode) {
    __ align(CodeEntryAlignment);
    address entry = __ pc();
    Register result = r0, str1 = r1, cnt1 = r2, str2 = r3, cnt2 = r4,
             tmp1 = r10, tmp2 = r11;

    Label LOOP, DONE, MISMATCH;
    Register vec_len = tmp1;
    Register idx = tmp2;
    // The minimum of the string lengths has been stored in cnt2.
    Register cnt = cnt2;
    FloatRegister ztmp1 = z0, ztmp2 = z1;
    PRegister pgtmp1 = p0, pgtmp2 = p1;

#define LOAD_PAIR(ztmp1, ztmp2, pgtmp1, src1, src2, idx)                       \
    switch (mode) {                                                            \
      case LL:                                                                 \
        __ sve_ld1b(ztmp1, __ B, pgtmp1, Address(str1, idx));                  \
        __ sve_ld1b(ztmp2, __ B, pgtmp1, Address(str2, idx));                  \
        break;                                                                 \
      case LU:                                                                 \
        __ sve_ld1b(ztmp1, __ H, pgtmp1, Address(str1, idx));                  \
        __ sve_ld1h(ztmp2, __ H, pgtmp1, Address(str2, idx, Address::lsl(1))); \
        break;                                                                 \
      case UL:                                                                 \
        __ sve_ld1h(ztmp1, __ H, pgtmp1, Address(str1, idx, Address::lsl(1))); \
        __ sve_ld1b(ztmp2, __ H, pgtmp1, Address(str2, idx));                  \
        break;                                                                 \
      case UU:                                                                 \
        __ sve_ld1h(ztmp1, __ H, pgtmp1, Address(str1, idx, Address::lsl(1))); \
        __ sve_ld1h(ztmp2, __ H, pgtmp1, Address(str2, idx, Address::lsl(1))); \
        break;                                                                 \
      default:                                                                 \
        ShouldNotReachHere();                                                  \
    }

    const char* stubname;
    switch (mode) {
      case LL: stubname = "compare_long_string_same_encoding LL";      break;
      case LU: stubname = "compare_long_string_different_encoding LU"; break;
      case UL: stubname = "compare_long_string_different_encoding UL"; break;
      case UU: stubname = "compare_long_string_same_encoding UU";      break;
      default: ShouldNotReachHere();
    }

    StubCodeMark mark(this, "StubRoutines", stubname);

    __ mov(idx, 0);
    __ sve_whilelt(pgtmp1, mode == LL ? __ B : __ H, idx, cnt);

    if (mode == LL) {
      __ sve_cntb(vec_len);
    } else {
      __ sve_cnth(vec_len);
    }

    __ sub(rscratch1, cnt, vec_len);

    __ bind(LOOP);

      // main loop
      LOAD_PAIR(ztmp1, ztmp2, pgtmp1, src1, src2, idx);
      __ add(idx, idx, vec_len);
      // Compare strings.
      __ sve_cmp(Assembler::NE, pgtmp2, mode == LL ? __ B : __ H, pgtmp1, ztmp1, ztmp2);
      __ br(__ NE, MISMATCH);
      __ cmp(idx, rscratch1);
      __ br(__ LT, LOOP);

    // post loop, last iteration
    __ sve_whilelt(pgtmp1, mode == LL ? __ B : __ H, idx, cnt);

    LOAD_PAIR(ztmp1, ztmp2, pgtmp1, src1, src2, idx);
    __ sve_cmp(Assembler::NE, pgtmp2, mode == LL ? __ B : __ H, pgtmp1, ztmp1, ztmp2);
    __ br(__ EQ, DONE);

    __ bind(MISMATCH);

    // Crop the vector to find its location.
    __ sve_brkb(pgtmp2, pgtmp1, pgtmp2, false /* isMerge */);
    // Extract the first different characters of each string.
    __ sve_lasta(rscratch1, mode == LL ? __ B : __ H, pgtmp2, ztmp1);
    __ sve_lasta(rscratch2, mode == LL ? __ B : __ H, pgtmp2, ztmp2);

    // Compute the difference of the first different characters.
    __ sub(result, rscratch1, rscratch2);

    __ bind(DONE);
    __ ret(lr);
#undef LOAD_PAIR
    return entry;
  }

  void generate_compare_long_strings() {
    if (UseSVE == 0) {
      StubRoutines::aarch64::_compare_long_string_LL
          = generate_compare_long_string_same_encoding(true);
      StubRoutines::aarch64::_compare_long_string_UU
          = generate_compare_long_string_same_encoding(false);
      StubRoutines::aarch64::_compare_long_string_LU
          = generate_compare_long_string_different_encoding(true);
      StubRoutines::aarch64::_compare_long_string_UL
          = generate_compare_long_string_different_encoding(false);
    } else {
      StubRoutines::aarch64::_compare_long_string_LL
          = generate_compare_long_string_sve(LL);
      StubRoutines::aarch64::_compare_long_string_UU
          = generate_compare_long_string_sve(UU);
      StubRoutines::aarch64::_compare_long_string_LU
          = generate_compare_long_string_sve(LU);
      StubRoutines::aarch64::_compare_long_string_UL
          = generate_compare_long_string_sve(UL);
    }
  }

  // R0 = result
  // R1 = str2
  // R2 = cnt1
  // R3 = str1
  // R4 = cnt2
  // Clobbers: rscratch1, rscratch2, v0, v1, rflags
  //
  // This generic linear code use few additional ideas, which makes it faster:
  // 1) we can safely keep at least 1st register of pattern(since length >= 8)
  // in order to skip initial loading(help in systems with 1 ld pipeline)
  // 2) we can use "fast" algorithm of finding single character to search for
  // first symbol with less branches(1 branch per each loaded register instead
  // of branch for each symbol), so, this is where constants like
  // 0x0101...01, 0x00010001...0001, 0x7f7f...7f, 0x7fff7fff...7fff comes from
  // 3) after loading and analyzing 1st register of source string, it can be
  // used to search for every 1st character entry, saving few loads in
  // comparison with "simplier-but-slower" implementation
  // 4) in order to avoid lots of push/pop operations, code below is heavily
  // re-using/re-initializing/compressing register values, which makes code
  // larger and a bit less readable, however, most of extra operations are
  // issued during loads or branches, so, penalty is minimal
  address generate_string_indexof_linear(bool str1_isL, bool str2_isL) {
    const char* stubName = str1_isL
        ? (str2_isL ? "indexof_linear_ll" : "indexof_linear_ul")
        : "indexof_linear_uu";
    __ align(CodeEntryAlignment);
    StubCodeMark mark(this, "StubRoutines", stubName);
    address entry = __ pc();

    int str1_chr_size = str1_isL ? 1 : 2;
    int str2_chr_size = str2_isL ? 1 : 2;
    int str1_chr_shift = str1_isL ? 0 : 1;
    int str2_chr_shift = str2_isL ? 0 : 1;
    bool isL = str1_isL && str2_isL;
   // parameters
    Register result = r0, str2 = r1, cnt1 = r2, str1 = r3, cnt2 = r4;
    // temporary registers
    Register tmp1 = r20, tmp2 = r21, tmp3 = r22, tmp4 = r23;
    RegSet spilled_regs = RegSet::range(tmp1, tmp4);
    // redefinitions
    Register ch1 = rscratch1, ch2 = rscratch2, first = tmp3;

    __ push(spilled_regs, sp);
    Label L_LOOP, L_LOOP_PROCEED, L_SMALL, L_HAS_ZERO,
        L_HAS_ZERO_LOOP, L_CMP_LOOP, L_CMP_LOOP_NOMATCH, L_SMALL_PROCEED,
        L_SMALL_HAS_ZERO_LOOP, L_SMALL_CMP_LOOP_NOMATCH, L_SMALL_CMP_LOOP,
        L_POST_LOOP, L_CMP_LOOP_LAST_CMP, L_HAS_ZERO_LOOP_NOMATCH,
        L_SMALL_CMP_LOOP_LAST_CMP, L_SMALL_CMP_LOOP_LAST_CMP2,
        L_CMP_LOOP_LAST_CMP2, DONE, NOMATCH;
    // Read whole register from str1. It is safe, because length >=8 here
    __ ldr(ch1, Address(str1));
    // Read whole register from str2. It is safe, because length >=8 here
    __ ldr(ch2, Address(str2));
    __ sub(cnt2, cnt2, cnt1);
    __ andr(first, ch1, str1_isL ? 0xFF : 0xFFFF);
    if (str1_isL != str2_isL) {
      __ eor(v0, __ T16B, v0, v0);
    }
    __ mov(tmp1, str2_isL ? 0x0101010101010101 : 0x0001000100010001);
    __ mul(first, first, tmp1);
    // check if we have less than 1 register to check
    __ subs(cnt2, cnt2, wordSize/str2_chr_size - 1);
    if (str1_isL != str2_isL) {
      __ fmovd(v1, ch1);
    }
    __ br(__ LE, L_SMALL);
    __ eor(ch2, first, ch2);
    if (str1_isL != str2_isL) {
      __ zip1(v1, __ T16B, v1, v0);
    }
    __ sub(tmp2, ch2, tmp1);
    __ orr(ch2, ch2, str2_isL ? 0x7f7f7f7f7f7f7f7f : 0x7fff7fff7fff7fff);
    __ bics(tmp2, tmp2, ch2);
    if (str1_isL != str2_isL) {
      __ fmovd(ch1, v1);
    }
    __ br(__ NE, L_HAS_ZERO);
    __ subs(cnt2, cnt2, wordSize/str2_chr_size);
    __ add(result, result, wordSize/str2_chr_size);
    __ add(str2, str2, wordSize);
    __ br(__ LT, L_POST_LOOP);
    __ BIND(L_LOOP);
      __ ldr(ch2, Address(str2));
      __ eor(ch2, first, ch2);
      __ sub(tmp2, ch2, tmp1);
      __ orr(ch2, ch2, str2_isL ? 0x7f7f7f7f7f7f7f7f : 0x7fff7fff7fff7fff);
      __ bics(tmp2, tmp2, ch2);
      __ br(__ NE, L_HAS_ZERO);
    __ BIND(L_LOOP_PROCEED);
      __ subs(cnt2, cnt2, wordSize/str2_chr_size);
      __ add(str2, str2, wordSize);
      __ add(result, result, wordSize/str2_chr_size);
      __ br(__ GE, L_LOOP);
    __ BIND(L_POST_LOOP);
      __ subs(zr, cnt2, -wordSize/str2_chr_size); // no extra characters to check
      __ br(__ LE, NOMATCH);
      __ ldr(ch2, Address(str2));
      __ sub(cnt2, zr, cnt2, __ LSL, LogBitsPerByte + str2_chr_shift);
      __ eor(ch2, first, ch2);
      __ sub(tmp2, ch2, tmp1);
      __ orr(ch2, ch2, str2_isL ? 0x7f7f7f7f7f7f7f7f : 0x7fff7fff7fff7fff);
      __ mov(tmp4, -1); // all bits set
      __ b(L_SMALL_PROCEED);
    __ align(OptoLoopAlignment);
    __ BIND(L_SMALL);
      __ sub(cnt2, zr, cnt2, __ LSL, LogBitsPerByte + str2_chr_shift);
      __ eor(ch2, first, ch2);
      if (str1_isL != str2_isL) {
        __ zip1(v1, __ T16B, v1, v0);
      }
      __ sub(tmp2, ch2, tmp1);
      __ mov(tmp4, -1); // all bits set
      __ orr(ch2, ch2, str2_isL ? 0x7f7f7f7f7f7f7f7f : 0x7fff7fff7fff7fff);
      if (str1_isL != str2_isL) {
        __ fmovd(ch1, v1); // move converted 4 symbols
      }
    __ BIND(L_SMALL_PROCEED);
      __ lsrv(tmp4, tmp4, cnt2); // mask. zeroes on useless bits.
      __ bic(tmp2, tmp2, ch2);
      __ ands(tmp2, tmp2, tmp4); // clear useless bits and check
      __ rbit(tmp2, tmp2);
      __ br(__ EQ, NOMATCH);
    __ BIND(L_SMALL_HAS_ZERO_LOOP);
      __ clz(tmp4, tmp2); // potentially long. Up to 4 cycles on some cpu's
      __ cmp(cnt1, u1(wordSize/str2_chr_size));
      __ br(__ LE, L_SMALL_CMP_LOOP_LAST_CMP2);
      if (str2_isL) { // LL
        __ add(str2, str2, tmp4, __ LSR, LogBitsPerByte); // address of "index"
        __ ldr(ch2, Address(str2)); // read whole register of str2. Safe.
        __ lslv(tmp2, tmp2, tmp4); // shift off leading zeroes from match info
        __ add(result, result, tmp4, __ LSR, LogBitsPerByte);
        __ lsl(tmp2, tmp2, 1); // shift off leading "1" from match info
      } else {
        __ mov(ch2, 0xE); // all bits in byte set except last one
        __ andr(ch2, ch2, tmp4, __ LSR, LogBitsPerByte); // byte shift amount
        __ ldr(ch2, Address(str2, ch2)); // read whole register of str2. Safe.
        __ lslv(tmp2, tmp2, tmp4);
        __ add(result, result, tmp4, __ LSR, LogBitsPerByte + str2_chr_shift);
        __ add(str2, str2, tmp4, __ LSR, LogBitsPerByte + str2_chr_shift);
        __ lsl(tmp2, tmp2, 1); // shift off leading "1" from match info
        __ add(str2, str2, tmp4, __ LSR, LogBitsPerByte + str2_chr_shift);
      }
      __ cmp(ch1, ch2);
      __ mov(tmp4, wordSize/str2_chr_size);
      __ br(__ NE, L_SMALL_CMP_LOOP_NOMATCH);
    __ BIND(L_SMALL_CMP_LOOP);
      str1_isL ? __ ldrb(first, Address(str1, tmp4, Address::lsl(str1_chr_shift)))
               : __ ldrh(first, Address(str1, tmp4, Address::lsl(str1_chr_shift)));
      str2_isL ? __ ldrb(ch2, Address(str2, tmp4, Address::lsl(str2_chr_shift)))
               : __ ldrh(ch2, Address(str2, tmp4, Address::lsl(str2_chr_shift)));
      __ add(tmp4, tmp4, 1);
      __ cmp(tmp4, cnt1);
      __ br(__ GE, L_SMALL_CMP_LOOP_LAST_CMP);
      __ cmp(first, ch2);
      __ br(__ EQ, L_SMALL_CMP_LOOP);
    __ BIND(L_SMALL_CMP_LOOP_NOMATCH);
      __ cbz(tmp2, NOMATCH); // no more matches. exit
      __ clz(tmp4, tmp2);
      __ add(result, result, 1); // advance index
      __ add(str2, str2, str2_chr_size); // advance pointer
      __ b(L_SMALL_HAS_ZERO_LOOP);
    __ align(OptoLoopAlignment);
    __ BIND(L_SMALL_CMP_LOOP_LAST_CMP);
      __ cmp(first, ch2);
      __ br(__ NE, L_SMALL_CMP_LOOP_NOMATCH);
      __ b(DONE);
    __ align(OptoLoopAlignment);
    __ BIND(L_SMALL_CMP_LOOP_LAST_CMP2);
      if (str2_isL) { // LL
        __ add(str2, str2, tmp4, __ LSR, LogBitsPerByte); // address of "index"
        __ ldr(ch2, Address(str2)); // read whole register of str2. Safe.
        __ lslv(tmp2, tmp2, tmp4); // shift off leading zeroes from match info
        __ add(result, result, tmp4, __ LSR, LogBitsPerByte);
        __ lsl(tmp2, tmp2, 1); // shift off leading "1" from match info
      } else {
        __ mov(ch2, 0xE); // all bits in byte set except last one
        __ andr(ch2, ch2, tmp4, __ LSR, LogBitsPerByte); // byte shift amount
        __ ldr(ch2, Address(str2, ch2)); // read whole register of str2. Safe.
        __ lslv(tmp2, tmp2, tmp4);
        __ add(result, result, tmp4, __ LSR, LogBitsPerByte + str2_chr_shift);
        __ add(str2, str2, tmp4, __ LSR, LogBitsPerByte + str2_chr_shift);
        __ lsl(tmp2, tmp2, 1); // shift off leading "1" from match info
        __ add(str2, str2, tmp4, __ LSR, LogBitsPerByte + str2_chr_shift);
      }
      __ cmp(ch1, ch2);
      __ br(__ NE, L_SMALL_CMP_LOOP_NOMATCH);
      __ b(DONE);
    __ align(OptoLoopAlignment);
    __ BIND(L_HAS_ZERO);
      __ rbit(tmp2, tmp2);
      __ clz(tmp4, tmp2); // potentially long. Up to 4 cycles on some CPU's
      // Now, perform compression of counters(cnt2 and cnt1) into one register.
      // It's fine because both counters are 32bit and are not changed in this
      // loop. Just restore it on exit. So, cnt1 can be re-used in this loop.
      __ orr(cnt2, cnt2, cnt1, __ LSL, BitsPerByte * wordSize / 2);
      __ sub(result, result, 1);
    __ BIND(L_HAS_ZERO_LOOP);
      __ mov(cnt1, wordSize/str2_chr_size);
      __ cmp(cnt1, cnt2, __ LSR, BitsPerByte * wordSize / 2);
      __ br(__ GE, L_CMP_LOOP_LAST_CMP2); // case of 8 bytes only to compare
      if (str2_isL) {
        __ lsr(ch2, tmp4, LogBitsPerByte + str2_chr_shift); // char index
        __ ldr(ch2, Address(str2, ch2)); // read whole register of str2. Safe.
        __ lslv(tmp2, tmp2, tmp4);
        __ add(str2, str2, tmp4, __ LSR, LogBitsPerByte + str2_chr_shift);
        __ add(tmp4, tmp4, 1);
        __ add(result, result, tmp4, __ LSR, LogBitsPerByte + str2_chr_shift);
        __ lsl(tmp2, tmp2, 1);
        __ mov(tmp4, wordSize/str2_chr_size);
      } else {
        __ mov(ch2, 0xE);
        __ andr(ch2, ch2, tmp4, __ LSR, LogBitsPerByte); // byte shift amount
        __ ldr(ch2, Address(str2, ch2)); // read whole register of str2. Safe.
        __ lslv(tmp2, tmp2, tmp4);
        __ add(tmp4, tmp4, 1);
        __ add(result, result, tmp4, __ LSR, LogBitsPerByte + str2_chr_shift);
        __ add(str2, str2, tmp4, __ LSR, LogBitsPerByte);
        __ lsl(tmp2, tmp2, 1);
        __ mov(tmp4, wordSize/str2_chr_size);
        __ sub(str2, str2, str2_chr_size);
      }
      __ cmp(ch1, ch2);
      __ mov(tmp4, wordSize/str2_chr_size);
      __ br(__ NE, L_CMP_LOOP_NOMATCH);
    __ BIND(L_CMP_LOOP);
      str1_isL ? __ ldrb(cnt1, Address(str1, tmp4, Address::lsl(str1_chr_shift)))
               : __ ldrh(cnt1, Address(str1, tmp4, Address::lsl(str1_chr_shift)));
      str2_isL ? __ ldrb(ch2, Address(str2, tmp4, Address::lsl(str2_chr_shift)))
               : __ ldrh(ch2, Address(str2, tmp4, Address::lsl(str2_chr_shift)));
      __ add(tmp4, tmp4, 1);
      __ cmp(tmp4, cnt2, __ LSR, BitsPerByte * wordSize / 2);
      __ br(__ GE, L_CMP_LOOP_LAST_CMP);
      __ cmp(cnt1, ch2);
      __ br(__ EQ, L_CMP_LOOP);
    __ BIND(L_CMP_LOOP_NOMATCH);
      // here we're not matched
      __ cbz(tmp2, L_HAS_ZERO_LOOP_NOMATCH); // no more matches. Proceed to main loop
      __ clz(tmp4, tmp2);
      __ add(str2, str2, str2_chr_size); // advance pointer
      __ b(L_HAS_ZERO_LOOP);
    __ align(OptoLoopAlignment);
    __ BIND(L_CMP_LOOP_LAST_CMP);
      __ cmp(cnt1, ch2);
      __ br(__ NE, L_CMP_LOOP_NOMATCH);
      __ b(DONE);
    __ align(OptoLoopAlignment);
    __ BIND(L_CMP_LOOP_LAST_CMP2);
      if (str2_isL) {
        __ lsr(ch2, tmp4, LogBitsPerByte + str2_chr_shift); // char index
        __ ldr(ch2, Address(str2, ch2)); // read whole register of str2. Safe.
        __ lslv(tmp2, tmp2, tmp4);
        __ add(str2, str2, tmp4, __ LSR, LogBitsPerByte + str2_chr_shift);
        __ add(tmp4, tmp4, 1);
        __ add(result, result, tmp4, __ LSR, LogBitsPerByte + str2_chr_shift);
        __ lsl(tmp2, tmp2, 1);
      } else {
        __ mov(ch2, 0xE);
        __ andr(ch2, ch2, tmp4, __ LSR, LogBitsPerByte); // byte shift amount
        __ ldr(ch2, Address(str2, ch2)); // read whole register of str2. Safe.
        __ lslv(tmp2, tmp2, tmp4);
        __ add(tmp4, tmp4, 1);
        __ add(result, result, tmp4, __ LSR, LogBitsPerByte + str2_chr_shift);
        __ add(str2, str2, tmp4, __ LSR, LogBitsPerByte);
        __ lsl(tmp2, tmp2, 1);
        __ sub(str2, str2, str2_chr_size);
      }
      __ cmp(ch1, ch2);
      __ br(__ NE, L_CMP_LOOP_NOMATCH);
      __ b(DONE);
    __ align(OptoLoopAlignment);
    __ BIND(L_HAS_ZERO_LOOP_NOMATCH);
      // 1) Restore "result" index. Index was wordSize/str2_chr_size * N until
      // L_HAS_ZERO block. Byte octet was analyzed in L_HAS_ZERO_LOOP,
      // so, result was increased at max by wordSize/str2_chr_size - 1, so,
      // respective high bit wasn't changed. L_LOOP_PROCEED will increase
      // result by analyzed characters value, so, we can just reset lower bits
      // in result here. Clear 2 lower bits for UU/UL and 3 bits for LL
      // 2) restore cnt1 and cnt2 values from "compressed" cnt2
      // 3) advance str2 value to represent next str2 octet. result & 7/3 is
      // index of last analyzed substring inside current octet. So, str2 in at
      // respective start address. We need to advance it to next octet
      __ andr(tmp2, result, wordSize/str2_chr_size - 1); // symbols analyzed
      __ lsr(cnt1, cnt2, BitsPerByte * wordSize / 2);
      __ bfm(result, zr, 0, 2 - str2_chr_shift);
      __ sub(str2, str2, tmp2, __ LSL, str2_chr_shift); // restore str2
      __ movw(cnt2, cnt2);
      __ b(L_LOOP_PROCEED);
    __ align(OptoLoopAlignment);
    __ BIND(NOMATCH);
      __ mov(result, -1);
    __ BIND(DONE);
      __ pop(spilled_regs, sp);
      __ ret(lr);
    return entry;
  }

  void generate_string_indexof_stubs() {
    StubRoutines::aarch64::_string_indexof_linear_ll = generate_string_indexof_linear(true, true);
    StubRoutines::aarch64::_string_indexof_linear_uu = generate_string_indexof_linear(false, false);
    StubRoutines::aarch64::_string_indexof_linear_ul = generate_string_indexof_linear(true, false);
  }

  void inflate_and_store_2_fp_registers(bool generatePrfm,
      FloatRegister src1, FloatRegister src2) {
    Register dst = r1;
    __ zip1(v1, __ T16B, src1, v0);
    __ zip2(v2, __ T16B, src1, v0);
    if (generatePrfm) {
      __ prfm(Address(dst, SoftwarePrefetchHintDistance), PSTL1STRM);
    }
    __ zip1(v3, __ T16B, src2, v0);
    __ zip2(v4, __ T16B, src2, v0);
    __ st1(v1, v2, v3, v4, __ T16B, Address(__ post(dst, 64)));
  }

  // R0 = src
  // R1 = dst
  // R2 = len
  // R3 = len >> 3
  // V0 = 0
  // v1 = loaded 8 bytes
  // Clobbers: r0, r1, r3, rscratch1, rflags, v0-v6
  address generate_large_byte_array_inflate() {
    __ align(CodeEntryAlignment);
    StubCodeMark mark(this, "StubRoutines", "large_byte_array_inflate");
    address entry = __ pc();
    Label LOOP, LOOP_START, LOOP_PRFM, LOOP_PRFM_START, DONE;
    Register src = r0, dst = r1, len = r2, octetCounter = r3;
    const int large_loop_threshold = MAX2(64, SoftwarePrefetchHintDistance)/8 + 4;

    // do one more 8-byte read to have address 16-byte aligned in most cases
    // also use single store instruction
    __ ldrd(v2, __ post(src, 8));
    __ sub(octetCounter, octetCounter, 2);
    __ zip1(v1, __ T16B, v1, v0);
    __ zip1(v2, __ T16B, v2, v0);
    __ st1(v1, v2, __ T16B, __ post(dst, 32));
    __ ld1(v3, v4, v5, v6, __ T16B, Address(__ post(src, 64)));
    __ subs(rscratch1, octetCounter, large_loop_threshold);
    __ br(__ LE, LOOP_START);
    __ b(LOOP_PRFM_START);
    __ bind(LOOP_PRFM);
      __ ld1(v3, v4, v5, v6, __ T16B, Address(__ post(src, 64)));
    __ bind(LOOP_PRFM_START);
      __ prfm(Address(src, SoftwarePrefetchHintDistance));
      __ sub(octetCounter, octetCounter, 8);
      __ subs(rscratch1, octetCounter, large_loop_threshold);
      inflate_and_store_2_fp_registers(true, v3, v4);
      inflate_and_store_2_fp_registers(true, v5, v6);
      __ br(__ GT, LOOP_PRFM);
      __ cmp(octetCounter, (u1)8);
      __ br(__ LT, DONE);
    __ bind(LOOP);
      __ ld1(v3, v4, v5, v6, __ T16B, Address(__ post(src, 64)));
      __ bind(LOOP_START);
      __ sub(octetCounter, octetCounter, 8);
      __ cmp(octetCounter, (u1)8);
      inflate_and_store_2_fp_registers(false, v3, v4);
      inflate_and_store_2_fp_registers(false, v5, v6);
      __ br(__ GE, LOOP);
    __ bind(DONE);
      __ ret(lr);
    return entry;
  }

  /**
   *  Arguments:
   *
   *  Input:
   *  c_rarg0   - current state address
   *  c_rarg1   - H key address
   *  c_rarg2   - data address
   *  c_rarg3   - number of blocks
   *
   *  Output:
   *  Updated state at c_rarg0
   */
  address generate_ghash_processBlocks() {
    // Bafflingly, GCM uses little-endian for the byte order, but
    // big-endian for the bit order.  For example, the polynomial 1 is
    // represented as the 16-byte string 80 00 00 00 | 12 bytes of 00.
    //
    // So, we must either reverse the bytes in each word and do
    // everything big-endian or reverse the bits in each byte and do
    // it little-endian.  On AArch64 it's more idiomatic to reverse
    // the bits in each byte (we have an instruction, RBIT, to do
    // that) and keep the data in little-endian bit order through the
    // calculation, bit-reversing the inputs and outputs.

    StubCodeMark mark(this, "StubRoutines", "ghash_processBlocks");
    __ align(wordSize * 2);
    address p = __ pc();
    __ emit_int64(0x87);  // The low-order bits of the field
                          // polynomial (i.e. p = z^7+z^2+z+1)
                          // repeated in the low and high parts of a
                          // 128-bit vector
    __ emit_int64(0x87);

    __ align(CodeEntryAlignment);
    address start = __ pc();

    Register state   = c_rarg0;
    Register subkeyH = c_rarg1;
    Register data    = c_rarg2;
    Register blocks  = c_rarg3;

    FloatRegister vzr = v30;
    __ eor(vzr, __ T16B, vzr, vzr); // zero register

    __ ldrq(v24, p);    // The field polynomial

    __ ldrq(v0, Address(state));
    __ ldrq(v1, Address(subkeyH));

    __ rev64(v0, __ T16B, v0);          // Bit-reverse words in state and subkeyH
    __ rbit(v0, __ T16B, v0);
    __ rev64(v1, __ T16B, v1);
    __ rbit(v1, __ T16B, v1);

    __ ext(v4, __ T16B, v1, v1, 0x08); // long-swap subkeyH into v1
    __ eor(v4, __ T16B, v4, v1);       // xor subkeyH into subkeyL (Karatsuba: (A1+A0))

    {
      Label L_ghash_loop;
      __ bind(L_ghash_loop);

      __ ldrq(v2, Address(__ post(data, 0x10))); // Load the data, bit
                                                 // reversing each byte
      __ rbit(v2, __ T16B, v2);
      __ eor(v2, __ T16B, v0, v2);   // bit-swapped data ^ bit-swapped state

      // Multiply state in v2 by subkey in v1
      __ ghash_multiply(/*result_lo*/v5, /*result_hi*/v7,
                        /*a*/v1, /*b*/v2, /*a1_xor_a0*/v4,
                        /*temps*/v6, v3, /*reuse/clobber b*/v2);
      // Reduce v7:v5 by the field polynomial
      __ ghash_reduce(/*result*/v0, /*lo*/v5, /*hi*/v7, /*p*/v24, vzr, /*temp*/v3);

      __ sub(blocks, blocks, 1);
      __ cbnz(blocks, L_ghash_loop);
    }

    // The bit-reversed result is at this point in v0
    __ rev64(v0, __ T16B, v0);
    __ rbit(v0, __ T16B, v0);

    __ st1(v0, __ T16B, state);
    __ ret(lr);

    return start;
  }

  address generate_ghash_processBlocks_wide() {
    address small = generate_ghash_processBlocks();

    StubCodeMark mark(this, "StubRoutines", "ghash_processBlocks_wide");
    __ align(wordSize * 2);
    address p = __ pc();
    __ emit_int64(0x87);  // The low-order bits of the field
                          // polynomial (i.e. p = z^7+z^2+z+1)
                          // repeated in the low and high parts of a
                          // 128-bit vector
    __ emit_int64(0x87);

    __ align(CodeEntryAlignment);
    address start = __ pc();

    Register state   = c_rarg0;
    Register subkeyH = c_rarg1;
    Register data    = c_rarg2;
    Register blocks  = c_rarg3;

    const int unroll = 4;

    __ cmp(blocks, (unsigned char)(unroll * 2));
    __ br(__ LT, small);

    if (unroll > 1) {
    // Save state before entering routine
      __ sub(sp, sp, 4 * 16);
      __ st1(v12, v13, v14, v15, __ T16B, Address(sp));
      __ sub(sp, sp, 4 * 16);
      __ st1(v8, v9, v10, v11, __ T16B, Address(sp));
    }

    __ ghash_processBlocks_wide(p, state, subkeyH, data, blocks, unroll);

    if (unroll > 1) {
      // And restore state
      __ ld1(v8, v9, v10, v11, __ T16B, __ post(sp, 4 * 16));
      __ ld1(v12, v13, v14, v15, __ T16B, __ post(sp, 4 * 16));
    }

    __ cmp(blocks, (unsigned char)0);
    __ br(__ GT, small);

    __ ret(lr);

    return start;
  }

  void generate_base64_encode_simdround(Register src, Register dst,
        FloatRegister codec, u8 size) {

    FloatRegister in0  = v4,  in1  = v5,  in2  = v6;
    FloatRegister out0 = v16, out1 = v17, out2 = v18, out3 = v19;
    FloatRegister ind0 = v20, ind1 = v21, ind2 = v22, ind3 = v23;

    Assembler::SIMD_Arrangement arrangement = size == 16 ? __ T16B : __ T8B;

    __ ld3(in0, in1, in2, arrangement, __ post(src, 3 * size));

    __ ushr(ind0, arrangement, in0,  2);

    __ ushr(ind1, arrangement, in1,  2);
    __ shl(in0,   arrangement, in0,  6);
    __ orr(ind1,  arrangement, ind1, in0);
    __ ushr(ind1, arrangement, ind1, 2);

    __ ushr(ind2, arrangement, in2,  4);
    __ shl(in1,   arrangement, in1,  4);
    __ orr(ind2,  arrangement, in1,  ind2);
    __ ushr(ind2, arrangement, ind2, 2);

    __ shl(ind3,  arrangement, in2,  2);
    __ ushr(ind3, arrangement, ind3, 2);

    __ tbl(out0,  arrangement, codec,  4, ind0);
    __ tbl(out1,  arrangement, codec,  4, ind1);
    __ tbl(out2,  arrangement, codec,  4, ind2);
    __ tbl(out3,  arrangement, codec,  4, ind3);

    __ st4(out0,  out1, out2, out3, arrangement, __ post(dst, 4 * size));
  }

   /**
   *  Arguments:
   *
   *  Input:
   *  c_rarg0   - src_start
   *  c_rarg1   - src_offset
   *  c_rarg2   - src_length
   *  c_rarg3   - dest_start
   *  c_rarg4   - dest_offset
   *  c_rarg5   - isURL
   *
   */
  address generate_base64_encodeBlock() {

    static const char toBase64[64] = {
      'A', 'B', 'C', 'D', 'E', 'F', 'G', 'H', 'I', 'J', 'K', 'L', 'M',
      'N', 'O', 'P', 'Q', 'R', 'S', 'T', 'U', 'V', 'W', 'X', 'Y', 'Z',
      'a', 'b', 'c', 'd', 'e', 'f', 'g', 'h', 'i', 'j', 'k', 'l', 'm',
      'n', 'o', 'p', 'q', 'r', 's', 't', 'u', 'v', 'w', 'x', 'y', 'z',
      '0', '1', '2', '3', '4', '5', '6', '7', '8', '9', '+', '/'
    };

    static const char toBase64URL[64] = {
      'A', 'B', 'C', 'D', 'E', 'F', 'G', 'H', 'I', 'J', 'K', 'L', 'M',
      'N', 'O', 'P', 'Q', 'R', 'S', 'T', 'U', 'V', 'W', 'X', 'Y', 'Z',
      'a', 'b', 'c', 'd', 'e', 'f', 'g', 'h', 'i', 'j', 'k', 'l', 'm',
      'n', 'o', 'p', 'q', 'r', 's', 't', 'u', 'v', 'w', 'x', 'y', 'z',
      '0', '1', '2', '3', '4', '5', '6', '7', '8', '9', '-', '_'
    };

    __ align(CodeEntryAlignment);
    StubCodeMark mark(this, "StubRoutines", "encodeBlock");
    address start = __ pc();

    Register src   = c_rarg0;  // source array
    Register soff  = c_rarg1;  // source start offset
    Register send  = c_rarg2;  // source end offset
    Register dst   = c_rarg3;  // dest array
    Register doff  = c_rarg4;  // position for writing to dest array
    Register isURL = c_rarg5;  // Base64 or URL character set

    // c_rarg6 and c_rarg7 are free to use as temps
    Register codec  = c_rarg6;
    Register length = c_rarg7;

    Label ProcessData, Process48B, Process24B, Process3B, SIMDExit, Exit;

    __ add(src, src, soff);
    __ add(dst, dst, doff);
    __ sub(length, send, soff);

    // load the codec base address
    __ lea(codec, ExternalAddress((address) toBase64));
    __ cbz(isURL, ProcessData);
    __ lea(codec, ExternalAddress((address) toBase64URL));

    __ BIND(ProcessData);

    // too short to formup a SIMD loop, roll back
    __ cmp(length, (u1)24);
    __ br(Assembler::LT, Process3B);

    __ ld1(v0, v1, v2, v3, __ T16B, Address(codec));

    __ BIND(Process48B);
    __ cmp(length, (u1)48);
    __ br(Assembler::LT, Process24B);
    generate_base64_encode_simdround(src, dst, v0, 16);
    __ sub(length, length, 48);
    __ b(Process48B);

    __ BIND(Process24B);
    __ cmp(length, (u1)24);
    __ br(Assembler::LT, SIMDExit);
    generate_base64_encode_simdround(src, dst, v0, 8);
    __ sub(length, length, 24);

    __ BIND(SIMDExit);
    __ cbz(length, Exit);

    __ BIND(Process3B);
    //  3 src bytes, 24 bits
    __ ldrb(r10, __ post(src, 1));
    __ ldrb(r11, __ post(src, 1));
    __ ldrb(r12, __ post(src, 1));
    __ orrw(r11, r11, r10, Assembler::LSL, 8);
    __ orrw(r12, r12, r11, Assembler::LSL, 8);
    // codec index
    __ ubfmw(r15, r12, 18, 23);
    __ ubfmw(r14, r12, 12, 17);
    __ ubfmw(r13, r12, 6,  11);
    __ andw(r12,  r12, 63);
    // get the code based on the codec
    __ ldrb(r15, Address(codec, r15, Address::uxtw(0)));
    __ ldrb(r14, Address(codec, r14, Address::uxtw(0)));
    __ ldrb(r13, Address(codec, r13, Address::uxtw(0)));
    __ ldrb(r12, Address(codec, r12, Address::uxtw(0)));
    __ strb(r15, __ post(dst, 1));
    __ strb(r14, __ post(dst, 1));
    __ strb(r13, __ post(dst, 1));
    __ strb(r12, __ post(dst, 1));
    __ sub(length, length, 3);
    __ cbnz(length, Process3B);

    __ BIND(Exit);
    __ ret(lr);

    return start;
  }

  void generate_base64_decode_simdround(Register src, Register dst,
        FloatRegister codecL, FloatRegister codecH, int size, Label& Exit) {

    FloatRegister in0  = v16, in1  = v17,  in2 = v18,  in3 = v19;
    FloatRegister out0 = v20, out1 = v21, out2 = v22;

    FloatRegister decL0 = v23, decL1 = v24, decL2 = v25, decL3 = v26;
    FloatRegister decH0 = v28, decH1 = v29, decH2 = v30, decH3 = v31;

    Label NoIllegalData, ErrorInLowerHalf, StoreLegalData;

    Assembler::SIMD_Arrangement arrangement = size == 16 ? __ T16B : __ T8B;

    __ ld4(in0, in1, in2, in3, arrangement, __ post(src, 4 * size));

    // we need unsigned saturating subtract, to make sure all input values
    // in range [0, 63] will have 0U value in the higher half lookup
    __ uqsubv(decH0, __ T16B, in0, v27);
    __ uqsubv(decH1, __ T16B, in1, v27);
    __ uqsubv(decH2, __ T16B, in2, v27);
    __ uqsubv(decH3, __ T16B, in3, v27);

    // lower half lookup
    __ tbl(decL0, arrangement, codecL, 4, in0);
    __ tbl(decL1, arrangement, codecL, 4, in1);
    __ tbl(decL2, arrangement, codecL, 4, in2);
    __ tbl(decL3, arrangement, codecL, 4, in3);

    // higher half lookup
    __ tbx(decH0, arrangement, codecH, 4, decH0);
    __ tbx(decH1, arrangement, codecH, 4, decH1);
    __ tbx(decH2, arrangement, codecH, 4, decH2);
    __ tbx(decH3, arrangement, codecH, 4, decH3);

    // combine lower and higher
    __ orr(decL0, arrangement, decL0, decH0);
    __ orr(decL1, arrangement, decL1, decH1);
    __ orr(decL2, arrangement, decL2, decH2);
    __ orr(decL3, arrangement, decL3, decH3);

    // check illegal inputs, value larger than 63 (maximum of 6 bits)
    __ cm(Assembler::HI, decH0, arrangement, decL0, v27);
    __ cm(Assembler::HI, decH1, arrangement, decL1, v27);
    __ cm(Assembler::HI, decH2, arrangement, decL2, v27);
    __ cm(Assembler::HI, decH3, arrangement, decL3, v27);
    __ orr(in0, arrangement, decH0, decH1);
    __ orr(in1, arrangement, decH2, decH3);
    __ orr(in2, arrangement, in0,   in1);
    __ umaxv(in3, arrangement, in2);
    __ umov(rscratch2, in3, __ B, 0);

    // get the data to output
    __ shl(out0,  arrangement, decL0, 2);
    __ ushr(out1, arrangement, decL1, 4);
    __ orr(out0,  arrangement, out0,  out1);
    __ shl(out1,  arrangement, decL1, 4);
    __ ushr(out2, arrangement, decL2, 2);
    __ orr(out1,  arrangement, out1,  out2);
    __ shl(out2,  arrangement, decL2, 6);
    __ orr(out2,  arrangement, out2,  decL3);

    __ cbz(rscratch2, NoIllegalData);

    // handle illegal input
    __ umov(r10, in2, __ D, 0);
    if (size == 16) {
      __ cbnz(r10, ErrorInLowerHalf);

      // illegal input is in higher half, store the lower half now.
      __ st3(out0, out1, out2, __ T8B, __ post(dst, 24));

      __ umov(r10, in2,  __ D, 1);
      __ umov(r11, out0, __ D, 1);
      __ umov(r12, out1, __ D, 1);
      __ umov(r13, out2, __ D, 1);
      __ b(StoreLegalData);

      __ BIND(ErrorInLowerHalf);
    }
    __ umov(r11, out0, __ D, 0);
    __ umov(r12, out1, __ D, 0);
    __ umov(r13, out2, __ D, 0);

    __ BIND(StoreLegalData);
    __ tbnz(r10, 5, Exit); // 0xff indicates illegal input
    __ strb(r11, __ post(dst, 1));
    __ strb(r12, __ post(dst, 1));
    __ strb(r13, __ post(dst, 1));
    __ lsr(r10, r10, 8);
    __ lsr(r11, r11, 8);
    __ lsr(r12, r12, 8);
    __ lsr(r13, r13, 8);
    __ b(StoreLegalData);

    __ BIND(NoIllegalData);
    __ st3(out0, out1, out2, arrangement, __ post(dst, 3 * size));
  }


   /**
   *  Arguments:
   *
   *  Input:
   *  c_rarg0   - src_start
   *  c_rarg1   - src_offset
   *  c_rarg2   - src_length
   *  c_rarg3   - dest_start
   *  c_rarg4   - dest_offset
   *  c_rarg5   - isURL
   *  c_rarg6   - isMIME
   *
   */
  address generate_base64_decodeBlock() {

    // The SIMD part of this Base64 decode intrinsic is based on the algorithm outlined
    // on http://0x80.pl/articles/base64-simd-neon.html#encoding-quadwords, in section
    // titled "Base64 decoding".

    // Non-SIMD lookup tables are mostly dumped from fromBase64 array used in java.util.Base64,
    // except the trailing character '=' is also treated illegal value in this intrinsic. That
    // is java.util.Base64.fromBase64['='] = -2, while fromBase(URL)64ForNoSIMD['='] = 255 here.
    static const uint8_t fromBase64ForNoSIMD[256] = {
      255u, 255u, 255u, 255u, 255u, 255u, 255u, 255u, 255u, 255u, 255u, 255u, 255u, 255u, 255u, 255u,
      255u, 255u, 255u, 255u, 255u, 255u, 255u, 255u, 255u, 255u, 255u, 255u, 255u, 255u, 255u, 255u,
      255u, 255u, 255u, 255u, 255u, 255u, 255u, 255u, 255u, 255u, 255u,  62u, 255u, 255u, 255u,  63u,
       52u,  53u,  54u,  55u,  56u,  57u,  58u,  59u,  60u,  61u, 255u, 255u, 255u, 255u, 255u, 255u,
      255u,   0u,   1u,   2u,   3u,   4u,   5u,   6u,   7u,   8u,   9u,  10u,  11u,  12u,  13u,  14u,
       15u,  16u,  17u,  18u,  19u,  20u,  21u,  22u,  23u,  24u,  25u, 255u, 255u, 255u, 255u, 255u,
      255u,  26u,  27u,  28u,  29u,  30u,  31u,  32u,  33u,  34u,  35u,  36u,  37u,  38u,  39u,  40u,
       41u,  42u,  43u,  44u,  45u,  46u,  47u,  48u,  49u,  50u,  51u, 255u, 255u, 255u, 255u, 255u,
      255u, 255u, 255u, 255u, 255u, 255u, 255u, 255u, 255u, 255u, 255u, 255u, 255u, 255u, 255u, 255u,
      255u, 255u, 255u, 255u, 255u, 255u, 255u, 255u, 255u, 255u, 255u, 255u, 255u, 255u, 255u, 255u,
      255u, 255u, 255u, 255u, 255u, 255u, 255u, 255u, 255u, 255u, 255u, 255u, 255u, 255u, 255u, 255u,
      255u, 255u, 255u, 255u, 255u, 255u, 255u, 255u, 255u, 255u, 255u, 255u, 255u, 255u, 255u, 255u,
      255u, 255u, 255u, 255u, 255u, 255u, 255u, 255u, 255u, 255u, 255u, 255u, 255u, 255u, 255u, 255u,
      255u, 255u, 255u, 255u, 255u, 255u, 255u, 255u, 255u, 255u, 255u, 255u, 255u, 255u, 255u, 255u,
      255u, 255u, 255u, 255u, 255u, 255u, 255u, 255u, 255u, 255u, 255u, 255u, 255u, 255u, 255u, 255u,
      255u, 255u, 255u, 255u, 255u, 255u, 255u, 255u, 255u, 255u, 255u, 255u, 255u, 255u, 255u, 255u,
    };

    static const uint8_t fromBase64URLForNoSIMD[256] = {
      255u, 255u, 255u, 255u, 255u, 255u, 255u, 255u, 255u, 255u, 255u, 255u, 255u, 255u, 255u, 255u,
      255u, 255u, 255u, 255u, 255u, 255u, 255u, 255u, 255u, 255u, 255u, 255u, 255u, 255u, 255u, 255u,
      255u, 255u, 255u, 255u, 255u, 255u, 255u, 255u, 255u, 255u, 255u, 255u, 255u,  62u, 255u, 255u,
       52u,  53u,  54u,  55u,  56u,  57u,  58u,  59u,  60u,  61u, 255u, 255u, 255u, 255u, 255u, 255u,
      255u,   0u,   1u,   2u,   3u,   4u,   5u,   6u,   7u,   8u,   9u,  10u,  11u,  12u,  13u,  14u,
       15u,  16u,  17u,  18u,  19u,  20u,  21u,  22u,  23u,  24u,  25u, 255u, 255u, 255u, 255u,  63u,
      255u,  26u,  27u,  28u,  29u,  30u,  31u,  32u,  33u,  34u,  35u,  36u,  37u,  38u,  39u,  40u,
       41u,  42u,  43u,  44u,  45u,  46u,  47u,  48u,  49u,  50u,  51u, 255u, 255u, 255u, 255u, 255u,
      255u, 255u, 255u, 255u, 255u, 255u, 255u, 255u, 255u, 255u, 255u, 255u, 255u, 255u, 255u, 255u,
      255u, 255u, 255u, 255u, 255u, 255u, 255u, 255u, 255u, 255u, 255u, 255u, 255u, 255u, 255u, 255u,
      255u, 255u, 255u, 255u, 255u, 255u, 255u, 255u, 255u, 255u, 255u, 255u, 255u, 255u, 255u, 255u,
      255u, 255u, 255u, 255u, 255u, 255u, 255u, 255u, 255u, 255u, 255u, 255u, 255u, 255u, 255u, 255u,
      255u, 255u, 255u, 255u, 255u, 255u, 255u, 255u, 255u, 255u, 255u, 255u, 255u, 255u, 255u, 255u,
      255u, 255u, 255u, 255u, 255u, 255u, 255u, 255u, 255u, 255u, 255u, 255u, 255u, 255u, 255u, 255u,
      255u, 255u, 255u, 255u, 255u, 255u, 255u, 255u, 255u, 255u, 255u, 255u, 255u, 255u, 255u, 255u,
      255u, 255u, 255u, 255u, 255u, 255u, 255u, 255u, 255u, 255u, 255u, 255u, 255u, 255u, 255u, 255u,
    };

    // A legal value of base64 code is in range [0, 127].  We need two lookups
    // with tbl/tbx and combine them to get the decode data. The 1st table vector
    // lookup use tbl, out of range indices are set to 0 in destination. The 2nd
    // table vector lookup use tbx, out of range indices are unchanged in
    // destination. Input [64..126] is mapped to index [65, 127] in second lookup.
    // The value of index 64 is set to 0, so that we know that we already get the
    // decoded data with the 1st lookup.
    static const uint8_t fromBase64ForSIMD[128] = {
      255u, 255u, 255u, 255u, 255u, 255u, 255u, 255u, 255u, 255u, 255u, 255u, 255u, 255u, 255u, 255u,
      255u, 255u, 255u, 255u, 255u, 255u, 255u, 255u, 255u, 255u, 255u, 255u, 255u, 255u, 255u, 255u,
      255u, 255u, 255u, 255u, 255u, 255u, 255u, 255u, 255u, 255u, 255u,  62u, 255u, 255u, 255u,  63u,
       52u,  53u,  54u,  55u,  56u,  57u,  58u,  59u,  60u,  61u, 255u, 255u, 255u, 255u, 255u, 255u,
        0u, 255u,   0u,   1u,   2u,   3u,   4u,   5u,   6u,   7u,   8u,   9u,  10u,  11u,  12u,  13u,
       14u,  15u,  16u,  17u,  18u,  19u,  20u,  21u,  22u,  23u,  24u,  25u, 255u, 255u, 255u, 255u,
      255u, 255u,  26u,  27u,  28u,  29u,  30u,  31u,  32u,  33u,  34u,  35u,  36u,  37u,  38u,  39u,
       40u,  41u,  42u,  43u,  44u,  45u,  46u,  47u,  48u,  49u,  50u,  51u, 255u, 255u, 255u, 255u,
    };

    static const uint8_t fromBase64URLForSIMD[128] = {
      255u, 255u, 255u, 255u, 255u, 255u, 255u, 255u, 255u, 255u, 255u, 255u, 255u, 255u, 255u, 255u,
      255u, 255u, 255u, 255u, 255u, 255u, 255u, 255u, 255u, 255u, 255u, 255u, 255u, 255u, 255u, 255u,
      255u, 255u, 255u, 255u, 255u, 255u, 255u, 255u, 255u, 255u, 255u, 255u, 255u,  62u, 255u, 255u,
       52u,  53u,  54u,  55u,  56u,  57u,  58u,  59u,  60u,  61u, 255u, 255u, 255u, 255u, 255u, 255u,
        0u, 255u,   0u,   1u,   2u,   3u,   4u,   5u,   6u,   7u,   8u,   9u,  10u,  11u,  12u,  13u,
       14u,  15u,  16u,  17u,  18u,  19u,  20u,  21u,  22u,  23u,  24u,  25u, 255u, 255u, 255u, 255u,
       63u, 255u,  26u,  27u,  28u,  29u,  30u,  31u,  32u,  33u,  34u,  35u,  36u,  37u,  38u,  39u,
       40u,  41u,  42u,  43u,  44u,  45u,  46u,  47u,  48u,  49u,  50u,  51u, 255u, 255u, 255u, 255u,
    };

    __ align(CodeEntryAlignment);
    StubCodeMark mark(this, "StubRoutines", "decodeBlock");
    address start = __ pc();

    Register src    = c_rarg0;  // source array
    Register soff   = c_rarg1;  // source start offset
    Register send   = c_rarg2;  // source end offset
    Register dst    = c_rarg3;  // dest array
    Register doff   = c_rarg4;  // position for writing to dest array
    Register isURL  = c_rarg5;  // Base64 or URL character set
    Register isMIME = c_rarg6;  // Decoding MIME block - unused in this implementation

    Register length = send;    // reuse send as length of source data to process

    Register simd_codec   = c_rarg6;
    Register nosimd_codec = c_rarg7;

    Label ProcessData, Process64B, Process32B, Process4B, SIMDEnter, SIMDExit, Exit;

    __ enter();

    __ add(src, src, soff);
    __ add(dst, dst, doff);

    __ mov(doff, dst);

    __ sub(length, send, soff);
    __ bfm(length, zr, 0, 1);

    __ lea(nosimd_codec, ExternalAddress((address) fromBase64ForNoSIMD));
    __ cbz(isURL, ProcessData);
    __ lea(nosimd_codec, ExternalAddress((address) fromBase64URLForNoSIMD));

    __ BIND(ProcessData);
    __ mov(rscratch1, length);
    __ cmp(length, (u1)144); // 144 = 80 + 64
    __ br(Assembler::LT, Process4B);

    // In the MIME case, the line length cannot be more than 76
    // bytes (see RFC 2045). This is too short a block for SIMD
    // to be worthwhile, so we use non-SIMD here.
    __ movw(rscratch1, 79);

    __ BIND(Process4B);
    __ ldrw(r14, __ post(src, 4));
    __ ubfxw(r10, r14, 0,  8);
    __ ubfxw(r11, r14, 8,  8);
    __ ubfxw(r12, r14, 16, 8);
    __ ubfxw(r13, r14, 24, 8);
    // get the de-code
    __ ldrb(r10, Address(nosimd_codec, r10, Address::uxtw(0)));
    __ ldrb(r11, Address(nosimd_codec, r11, Address::uxtw(0)));
    __ ldrb(r12, Address(nosimd_codec, r12, Address::uxtw(0)));
    __ ldrb(r13, Address(nosimd_codec, r13, Address::uxtw(0)));
    // error detection, 255u indicates an illegal input
    __ orrw(r14, r10, r11);
    __ orrw(r15, r12, r13);
    __ orrw(r14, r14, r15);
    __ tbnz(r14, 7, Exit);
    // recover the data
    __ lslw(r14, r10, 10);
    __ bfiw(r14, r11, 4, 6);
    __ bfmw(r14, r12, 2, 5);
    __ rev16w(r14, r14);
    __ bfiw(r13, r12, 6, 2);
    __ strh(r14, __ post(dst, 2));
    __ strb(r13, __ post(dst, 1));
    // non-simd loop
    __ subsw(rscratch1, rscratch1, 4);
    __ br(Assembler::GT, Process4B);

    // if exiting from PreProcess80B, rscratch1 == -1;
    // otherwise, rscratch1 == 0.
    __ cbzw(rscratch1, Exit);
    __ sub(length, length, 80);

    __ lea(simd_codec, ExternalAddress((address) fromBase64ForSIMD));
    __ cbz(isURL, SIMDEnter);
    __ lea(simd_codec, ExternalAddress((address) fromBase64URLForSIMD));

    __ BIND(SIMDEnter);
    __ ld1(v0, v1, v2, v3, __ T16B, __ post(simd_codec, 64));
    __ ld1(v4, v5, v6, v7, __ T16B, Address(simd_codec));
    __ mov(rscratch1, 63);
    __ dup(v27, __ T16B, rscratch1);

    __ BIND(Process64B);
    __ cmp(length, (u1)64);
    __ br(Assembler::LT, Process32B);
    generate_base64_decode_simdround(src, dst, v0, v4, 16, Exit);
    __ sub(length, length, 64);
    __ b(Process64B);

    __ BIND(Process32B);
    __ cmp(length, (u1)32);
    __ br(Assembler::LT, SIMDExit);
    generate_base64_decode_simdround(src, dst, v0, v4, 8, Exit);
    __ sub(length, length, 32);
    __ b(Process32B);

    __ BIND(SIMDExit);
    __ cbz(length, Exit);
    __ movw(rscratch1, length);
    __ b(Process4B);

    __ BIND(Exit);
    __ sub(c_rarg0, dst, doff);

    __ leave();
    __ ret(lr);

    return start;
  }

  // Support for spin waits.
  address generate_spin_wait() {
    __ align(CodeEntryAlignment);
    StubCodeMark mark(this, "StubRoutines", "spin_wait");
    address start = __ pc();

    __ spin_wait();
    __ ret(lr);

    return start;
  }

#if defined (LINUX) && !defined (__ARM_FEATURE_ATOMICS)

  // ARMv8.1 LSE versions of the atomic stubs used by Atomic::PlatformXX.
  //
  // If LSE is in use, generate LSE versions of all the stubs. The
  // non-LSE versions are in atomic_aarch64.S.

  // class AtomicStubMark records the entry point of a stub and the
  // stub pointer which will point to it. The stub pointer is set to
  // the entry point when ~AtomicStubMark() is called, which must be
  // after ICache::invalidate_range. This ensures safe publication of
  // the generated code.
  class AtomicStubMark {
    address _entry_point;
    aarch64_atomic_stub_t *_stub;
    MacroAssembler *_masm;
  public:
    AtomicStubMark(MacroAssembler *masm, aarch64_atomic_stub_t *stub) {
      _masm = masm;
      __ align(32);
      _entry_point = __ pc();
      _stub = stub;
    }
    ~AtomicStubMark() {
      *_stub = (aarch64_atomic_stub_t)_entry_point;
    }
  };

  // NB: For memory_order_conservative we need a trailing membar after
  // LSE atomic operations but not a leading membar.
  //
  // We don't need a leading membar because a clause in the Arm ARM
  // says:
  //
  //   Barrier-ordered-before
  //
  //   Barrier instructions order prior Memory effects before subsequent
  //   Memory effects generated by the same Observer. A read or a write
  //   RW1 is Barrier-ordered-before a read or a write RW 2 from the same
  //   Observer if and only if RW1 appears in program order before RW 2
  //   and [ ... ] at least one of RW 1 and RW 2 is generated by an atomic
  //   instruction with both Acquire and Release semantics.
  //
  // All the atomic instructions {ldaddal, swapal, casal} have Acquire
  // and Release semantics, therefore we don't need a leading
  // barrier. However, there is no corresponding Barrier-ordered-after
  // relationship, therefore we need a trailing membar to prevent a
  // later store or load from being reordered with the store in an
  // atomic instruction.
  //
  // This was checked by using the herd7 consistency model simulator
  // (http://diy.inria.fr/) with this test case:
  //
  // AArch64 LseCas
  // { 0:X1=x; 0:X2=y; 1:X1=x; 1:X2=y; }
  // P0 | P1;
  // LDR W4, [X2] | MOV W3, #0;
  // DMB LD       | MOV W4, #1;
  // LDR W3, [X1] | CASAL W3, W4, [X1];
  //              | DMB ISH;
  //              | STR W4, [X2];
  // exists
  // (0:X3=0 /\ 0:X4=1)
  //
  // If X3 == 0 && X4 == 1, the store to y in P1 has been reordered
  // with the store to x in P1. Without the DMB in P1 this may happen.
  //
  // At the time of writing we don't know of any AArch64 hardware that
  // reorders stores in this way, but the Reference Manual permits it.

  void gen_cas_entry(Assembler::operand_size size,
                     atomic_memory_order order) {
    Register prev = r3, ptr = c_rarg0, compare_val = c_rarg1,
      exchange_val = c_rarg2;
    bool acquire, release;
    switch (order) {
      case memory_order_relaxed:
        acquire = false;
        release = false;
        break;
      case memory_order_release:
        acquire = false;
        release = true;
        break;
      default:
        acquire = true;
        release = true;
        break;
    }
    __ mov(prev, compare_val);
    __ lse_cas(prev, exchange_val, ptr, size, acquire, release, /*not_pair*/true);
    if (order == memory_order_conservative) {
      __ membar(Assembler::StoreStore|Assembler::StoreLoad);
    }
    if (size == Assembler::xword) {
      __ mov(r0, prev);
    } else {
      __ movw(r0, prev);
    }
    __ ret(lr);
  }

  void gen_ldadd_entry(Assembler::operand_size size, atomic_memory_order order) {
    Register prev = r2, addr = c_rarg0, incr = c_rarg1;
    // If not relaxed, then default to conservative.  Relaxed is the only
    // case we use enough to be worth specializing.
    if (order == memory_order_relaxed) {
      __ ldadd(size, incr, prev, addr);
    } else {
      __ ldaddal(size, incr, prev, addr);
      __ membar(Assembler::StoreStore|Assembler::StoreLoad);
    }
    if (size == Assembler::xword) {
      __ mov(r0, prev);
    } else {
      __ movw(r0, prev);
    }
    __ ret(lr);
  }

  void gen_swpal_entry(Assembler::operand_size size) {
    Register prev = r2, addr = c_rarg0, incr = c_rarg1;
    __ swpal(size, incr, prev, addr);
    __ membar(Assembler::StoreStore|Assembler::StoreLoad);
    if (size == Assembler::xword) {
      __ mov(r0, prev);
    } else {
      __ movw(r0, prev);
    }
    __ ret(lr);
  }

  void generate_atomic_entry_points() {
    if (! UseLSE) {
      return;
    }

    __ align(CodeEntryAlignment);
    StubCodeMark mark(this, "StubRoutines", "atomic entry points");
    address first_entry = __ pc();

    // ADD, memory_order_conservative
    AtomicStubMark mark_fetch_add_4(_masm, &aarch64_atomic_fetch_add_4_impl);
    gen_ldadd_entry(Assembler::word, memory_order_conservative);
    AtomicStubMark mark_fetch_add_8(_masm, &aarch64_atomic_fetch_add_8_impl);
    gen_ldadd_entry(Assembler::xword, memory_order_conservative);

    // ADD, memory_order_relaxed
    AtomicStubMark mark_fetch_add_4_relaxed
      (_masm, &aarch64_atomic_fetch_add_4_relaxed_impl);
    gen_ldadd_entry(MacroAssembler::word, memory_order_relaxed);
    AtomicStubMark mark_fetch_add_8_relaxed
      (_masm, &aarch64_atomic_fetch_add_8_relaxed_impl);
    gen_ldadd_entry(MacroAssembler::xword, memory_order_relaxed);

    // XCHG, memory_order_conservative
    AtomicStubMark mark_xchg_4(_masm, &aarch64_atomic_xchg_4_impl);
    gen_swpal_entry(Assembler::word);
    AtomicStubMark mark_xchg_8_impl(_masm, &aarch64_atomic_xchg_8_impl);
    gen_swpal_entry(Assembler::xword);

    // CAS, memory_order_conservative
    AtomicStubMark mark_cmpxchg_1(_masm, &aarch64_atomic_cmpxchg_1_impl);
    gen_cas_entry(MacroAssembler::byte, memory_order_conservative);
    AtomicStubMark mark_cmpxchg_4(_masm, &aarch64_atomic_cmpxchg_4_impl);
    gen_cas_entry(MacroAssembler::word, memory_order_conservative);
    AtomicStubMark mark_cmpxchg_8(_masm, &aarch64_atomic_cmpxchg_8_impl);
    gen_cas_entry(MacroAssembler::xword, memory_order_conservative);

    // CAS, memory_order_relaxed
    AtomicStubMark mark_cmpxchg_1_relaxed
      (_masm, &aarch64_atomic_cmpxchg_1_relaxed_impl);
    gen_cas_entry(MacroAssembler::byte, memory_order_relaxed);
    AtomicStubMark mark_cmpxchg_4_relaxed
      (_masm, &aarch64_atomic_cmpxchg_4_relaxed_impl);
    gen_cas_entry(MacroAssembler::word, memory_order_relaxed);
    AtomicStubMark mark_cmpxchg_8_relaxed
      (_masm, &aarch64_atomic_cmpxchg_8_relaxed_impl);
    gen_cas_entry(MacroAssembler::xword, memory_order_relaxed);

    AtomicStubMark mark_cmpxchg_4_release
      (_masm, &aarch64_atomic_cmpxchg_4_release_impl);
    gen_cas_entry(MacroAssembler::word, memory_order_release);
    AtomicStubMark mark_cmpxchg_8_release
      (_masm, &aarch64_atomic_cmpxchg_8_release_impl);
    gen_cas_entry(MacroAssembler::xword, memory_order_release);

    AtomicStubMark mark_cmpxchg_4_seq_cst
      (_masm, &aarch64_atomic_cmpxchg_4_seq_cst_impl);
    gen_cas_entry(MacroAssembler::word, memory_order_seq_cst);
    AtomicStubMark mark_cmpxchg_8_seq_cst
      (_masm, &aarch64_atomic_cmpxchg_8_seq_cst_impl);
    gen_cas_entry(MacroAssembler::xword, memory_order_seq_cst);

    ICache::invalidate_range(first_entry, __ pc() - first_entry);
  }
#endif // LINUX

  address generate_cont_thaw(Continuation::thaw_kind kind) {
    bool return_barrier = Continuation::is_thaw_return_barrier(kind);
    bool return_barrier_exception = Continuation::is_thaw_return_barrier_exception(kind);

    address start = __ pc();

    if (return_barrier) {
      __ ldr(rscratch1, Address(rthread, JavaThread::cont_entry_offset()));
      __ mov(sp, rscratch1);
    }
    assert_asm(_masm, (__ ldr(rscratch1, Address(rthread, JavaThread::cont_entry_offset())), __ cmp(sp, rscratch1)), Assembler::EQ, "incorrect sp");

    if (return_barrier) {
      // preserve possible return value from a method returning to the return barrier
      __ fmovd(rscratch1, v0);
      __ stp(rscratch1, r0, Address(__ pre(sp, -2 * wordSize)));
    }

    __ movw(c_rarg1, (return_barrier ? 1 : 0));
    __ call_VM_leaf(CAST_FROM_FN_PTR(address, Continuation::prepare_thaw), rthread, c_rarg1);
    __ mov(rscratch2, r0); // r0 contains the size of the frames to thaw, 0 if overflow or no more frames

    if (return_barrier) {
      // restore return value (no safepoint in the call to thaw, so even an oop return value should be OK)
      __ ldp(rscratch1, r0, Address(__ post(sp, 2 * wordSize)));
      __ fmovd(v0, rscratch1);
    }
    assert_asm(_masm, (__ ldr(rscratch1, Address(rthread, JavaThread::cont_entry_offset())), __ cmp(sp, rscratch1)), Assembler::EQ, "incorrect sp");


    Label thaw_success;
    // rscratch2 contains the size of the frames to thaw, 0 if overflow or no more frames
    __ cbnz(rscratch2, thaw_success);
    __ lea(rscratch1, ExternalAddress(StubRoutines::throw_StackOverflowError_entry()));
    __ br(rscratch1);
    __ bind(thaw_success);

    // make room for the thawed frames
    __ sub(rscratch1, sp, rscratch2);
    __ andr(rscratch1, rscratch1, -16); // align
    __ mov(sp, rscratch1);

    if (return_barrier) {
      // save original return value -- again
      __ fmovd(rscratch1, v0);
      __ stp(rscratch1, r0, Address(__ pre(sp, -2 * wordSize)));
    }

    // If we want, we can templatize thaw by kind, and have three different entries
    __ movw(c_rarg1, (uint32_t)kind);

    __ call_VM_leaf(Continuation::thaw_entry(), rthread, c_rarg1);
    __ mov(rscratch2, r0); // r0 is the sp of the yielding frame

    if (return_barrier) {
      // restore return value (no safepoint in the call to thaw, so even an oop return value should be OK)
      __ ldp(rscratch1, r0, Address(__ post(sp, 2 * wordSize)));
      __ fmovd(v0, rscratch1);
    } else {
      __ mov(r0, zr); // return 0 (success) from doYield
    }

    // we're now on the yield frame (which is in an address above us b/c rsp has been pushed down)
    __ sub(sp, rscratch2, 2*wordSize); // now pointing to rfp spill
    __ mov(rfp, sp);

    if (return_barrier_exception) {
      __ ldr(c_rarg1, Address(rfp, wordSize)); // return address
      __ verify_oop(r0);
      __ mov(r19, r0); // save return value contaning the exception oop in callee-saved R19

      __ call_VM_leaf(CAST_FROM_FN_PTR(address, SharedRuntime::exception_handler_for_return_address), rthread, c_rarg1);

      // Reinitialize the ptrue predicate register, in case the external runtime call clobbers ptrue reg, as we may return to SVE compiled code.
      // __ reinitialize_ptrue();

      // see OptoRuntime::generate_exception_blob: r0 -- exception oop, r3 -- exception pc

      __ mov(r1, r0); // the exception handler
      __ mov(r0, r19); // restore return value contaning the exception oop
      __ verify_oop(r0);

      __ leave();
      __ mov(r3, lr);
      __ br(r1); // the exception handler
    } else {
      // We're "returning" into the topmost thawed frame; see Thaw::push_return_frame
      __ leave();
      __ ret(lr);
    }

    return start;
  }

  address generate_cont_thaw() {
    if (!Continuations::enabled()) return nullptr;

    StubCodeMark mark(this, "StubRoutines", "Cont thaw");
    address start = __ pc();
    generate_cont_thaw(Continuation::thaw_top);
    return start;
  }

  address generate_cont_returnBarrier() {
    if (!Continuations::enabled()) return nullptr;

    // TODO: will probably need multiple return barriers depending on return type
    StubCodeMark mark(this, "StubRoutines", "cont return barrier");
    address start = __ pc();

    generate_cont_thaw(Continuation::thaw_return_barrier);

    return start;
  }

  address generate_cont_returnBarrier_exception() {
    if (!Continuations::enabled()) return nullptr;

    StubCodeMark mark(this, "StubRoutines", "cont return barrier exception handler");
    address start = __ pc();

    generate_cont_thaw(Continuation::thaw_return_barrier_exception);

    return start;
  }

#if INCLUDE_JFR

  static void jfr_prologue(address the_pc, MacroAssembler* _masm, Register thread) {
    __ set_last_Java_frame(sp, rfp, the_pc, rscratch1);
    __ mov(c_rarg0, thread);
  }

  // The handle is dereferenced through a load barrier.
  static void jfr_epilogue(MacroAssembler* _masm) {
    __ reset_last_Java_frame(true);
    __ resolve_global_jobject(r0, rscratch1, rscratch2);
  }

  // For c2: c_rarg0 is junk, call to runtime to write a checkpoint.
  // It returns a jobject handle to the event writer.
  // The handle is dereferenced and the return value is the event writer oop.
  static RuntimeStub* generate_jfr_write_checkpoint() {
    enum layout {
      rbp_off,
      rbpH_off,
      return_off,
      return_off2,
      framesize // inclusive of return address
    };

    int insts_size = 1024;
    int locs_size = 64;
    CodeBuffer code("jfr_write_checkpoint", insts_size, locs_size);
    OopMapSet* oop_maps = new OopMapSet();
    MacroAssembler* masm = new MacroAssembler(&code);
    MacroAssembler* _masm = masm;

    address start = __ pc();
    __ enter();
    int frame_complete = __ pc() - start;
    address the_pc = __ pc();
    jfr_prologue(the_pc, _masm, rthread);
    __ call_VM_leaf(CAST_FROM_FN_PTR(address, JfrIntrinsicSupport::write_checkpoint), 1);
    jfr_epilogue(_masm);
    __ leave();
    __ ret(lr);

    OopMap* map = new OopMap(framesize, 1); // rfp
    oop_maps->add_gc_map(the_pc - start, map);

    RuntimeStub* stub = // codeBlob framesize is in words (not VMRegImpl::slot_size)
      RuntimeStub::new_runtime_stub("jfr_write_checkpoint", &code, frame_complete,
                                    (framesize >> (LogBytesPerWord - LogBytesPerInt)),
                                    oop_maps, false);
    return stub;
  }

#endif // INCLUDE_JFR

  // Continuation point for throwing of implicit exceptions that are
  // not handled in the current activation. Fabricates an exception
  // oop and initiates normal exception dispatching in this
  // frame. Since we need to preserve callee-saved values (currently
  // only for C2, but done for C1 as well) we need a callee-saved oop
  // map and therefore have to make these stubs into RuntimeStubs
  // rather than BufferBlobs.  If the compiler needs all registers to
  // be preserved between the fault point and the exception handler
  // then it must assume responsibility for that in
  // AbstractCompiler::continuation_for_implicit_null_exception or
  // continuation_for_implicit_division_by_zero_exception. All other
  // implicit exceptions (e.g., NullPointerException or
  // AbstractMethodError on entry) are either at call sites or
  // otherwise assume that stack unwinding will be initiated, so
  // caller saved registers were assumed volatile in the compiler.

#undef __
#define __ masm->

  address generate_throw_exception(const char* name,
                                   address runtime_entry,
                                   Register arg1 = noreg,
                                   Register arg2 = noreg) {
    // Information about frame layout at time of blocking runtime call.
    // Note that we only have to preserve callee-saved registers since
    // the compilers are responsible for supplying a continuation point
    // if they expect all registers to be preserved.
    // n.b. aarch64 asserts that frame::arg_reg_save_area_bytes == 0
    enum layout {
      rfp_off = 0,
      rfp_off2,
      return_off,
      return_off2,
      framesize // inclusive of return address
    };

    int insts_size = 512;
    int locs_size  = 64;

    CodeBuffer code(name, insts_size, locs_size);
    OopMapSet* oop_maps  = new OopMapSet();
    MacroAssembler* masm = new MacroAssembler(&code);

    address start = __ pc();

    // This is an inlined and slightly modified version of call_VM
    // which has the ability to fetch the return PC out of
    // thread-local storage and also sets up last_Java_sp slightly
    // differently than the real call_VM

    __ enter(); // Save FP and LR before call

    assert(is_even(framesize/2), "sp not 16-byte aligned");

    // lr and fp are already in place
    __ sub(sp, rfp, ((uint64_t)framesize-4) << LogBytesPerInt); // prolog

    int frame_complete = __ pc() - start;

    // Set up last_Java_sp and last_Java_fp
    address the_pc = __ pc();
    __ set_last_Java_frame(sp, rfp, the_pc, rscratch1);

    // Call runtime
    if (arg1 != noreg) {
      assert(arg2 != c_rarg1, "clobbered");
      __ mov(c_rarg1, arg1);
    }
    if (arg2 != noreg) {
      __ mov(c_rarg2, arg2);
    }
    __ mov(c_rarg0, rthread);
    BLOCK_COMMENT("call runtime_entry");
    __ mov(rscratch1, runtime_entry);
    __ blr(rscratch1);

    // Generate oop map
    OopMap* map = new OopMap(framesize, 0);

    oop_maps->add_gc_map(the_pc - start, map);

    __ reset_last_Java_frame(true);

    // Reinitialize the ptrue predicate register, in case the external runtime
    // call clobbers ptrue reg, as we may return to SVE compiled code.
    __ reinitialize_ptrue();

    __ leave();

    // check for pending exceptions
#ifdef ASSERT
    Label L;
    __ ldr(rscratch1, Address(rthread, Thread::pending_exception_offset()));
    __ cbnz(rscratch1, L);
    __ should_not_reach_here();
    __ bind(L);
#endif // ASSERT
    __ far_jump(RuntimeAddress(StubRoutines::forward_exception_entry()));

    // codeBlob framesize is in words (not VMRegImpl::slot_size)
    RuntimeStub* stub =
      RuntimeStub::new_runtime_stub(name,
                                    &code,
                                    frame_complete,
                                    (framesize >> (LogBytesPerWord - LogBytesPerInt)),
                                    oop_maps, false);
    return stub->entry_point();
  }

  class MontgomeryMultiplyGenerator : public MacroAssembler {

    Register Pa_base, Pb_base, Pn_base, Pm_base, inv, Rlen, Ra, Rb, Rm, Rn,
      Pa, Pb, Pn, Pm, Rhi_ab, Rlo_ab, Rhi_mn, Rlo_mn, t0, t1, t2, Ri, Rj;

    RegSet _toSave;
    bool _squaring;

  public:
    MontgomeryMultiplyGenerator (Assembler *as, bool squaring)
      : MacroAssembler(as->code()), _squaring(squaring) {

      // Register allocation

      RegSetIterator<Register> regs = (RegSet::range(r0, r26) - r18_tls).begin();
      Pa_base = *regs;       // Argument registers
      if (squaring)
        Pb_base = Pa_base;
      else
        Pb_base = *++regs;
      Pn_base = *++regs;
      Rlen= *++regs;
      inv = *++regs;
      Pm_base = *++regs;

                          // Working registers:
      Ra =  *++regs;        // The current digit of a, b, n, and m.
      Rb =  *++regs;
      Rm =  *++regs;
      Rn =  *++regs;

      Pa =  *++regs;        // Pointers to the current/next digit of a, b, n, and m.
      Pb =  *++regs;
      Pm =  *++regs;
      Pn =  *++regs;

      t0 =  *++regs;        // Three registers which form a
      t1 =  *++regs;        // triple-precision accumuator.
      t2 =  *++regs;

      Ri =  *++regs;        // Inner and outer loop indexes.
      Rj =  *++regs;

      Rhi_ab = *++regs;     // Product registers: low and high parts
      Rlo_ab = *++regs;     // of a*b and m*n.
      Rhi_mn = *++regs;
      Rlo_mn = *++regs;

      // r19 and up are callee-saved.
      _toSave = RegSet::range(r19, *regs) + Pm_base;
    }

  private:
    void save_regs() {
      push(_toSave, sp);
    }

    void restore_regs() {
      pop(_toSave, sp);
    }

    template <typename T>
    void unroll_2(Register count, T block) {
      Label loop, end, odd;
      tbnz(count, 0, odd);
      cbz(count, end);
      align(16);
      bind(loop);
      (this->*block)();
      bind(odd);
      (this->*block)();
      subs(count, count, 2);
      br(Assembler::GT, loop);
      bind(end);
    }

    template <typename T>
    void unroll_2(Register count, T block, Register d, Register s, Register tmp) {
      Label loop, end, odd;
      tbnz(count, 0, odd);
      cbz(count, end);
      align(16);
      bind(loop);
      (this->*block)(d, s, tmp);
      bind(odd);
      (this->*block)(d, s, tmp);
      subs(count, count, 2);
      br(Assembler::GT, loop);
      bind(end);
    }

    void pre1(RegisterOrConstant i) {
      block_comment("pre1");
      // Pa = Pa_base;
      // Pb = Pb_base + i;
      // Pm = Pm_base;
      // Pn = Pn_base + i;
      // Ra = *Pa;
      // Rb = *Pb;
      // Rm = *Pm;
      // Rn = *Pn;
      ldr(Ra, Address(Pa_base));
      ldr(Rb, Address(Pb_base, i, Address::uxtw(LogBytesPerWord)));
      ldr(Rm, Address(Pm_base));
      ldr(Rn, Address(Pn_base, i, Address::uxtw(LogBytesPerWord)));
      lea(Pa, Address(Pa_base));
      lea(Pb, Address(Pb_base, i, Address::uxtw(LogBytesPerWord)));
      lea(Pm, Address(Pm_base));
      lea(Pn, Address(Pn_base, i, Address::uxtw(LogBytesPerWord)));

      // Zero the m*n result.
      mov(Rhi_mn, zr);
      mov(Rlo_mn, zr);
    }

    // The core multiply-accumulate step of a Montgomery
    // multiplication.  The idea is to schedule operations as a
    // pipeline so that instructions with long latencies (loads and
    // multiplies) have time to complete before their results are
    // used.  This most benefits in-order implementations of the
    // architecture but out-of-order ones also benefit.
    void step() {
      block_comment("step");
      // MACC(Ra, Rb, t0, t1, t2);
      // Ra = *++Pa;
      // Rb = *--Pb;
      umulh(Rhi_ab, Ra, Rb);
      mul(Rlo_ab, Ra, Rb);
      ldr(Ra, pre(Pa, wordSize));
      ldr(Rb, pre(Pb, -wordSize));
      acc(Rhi_mn, Rlo_mn, t0, t1, t2); // The pending m*n from the
                                       // previous iteration.
      // MACC(Rm, Rn, t0, t1, t2);
      // Rm = *++Pm;
      // Rn = *--Pn;
      umulh(Rhi_mn, Rm, Rn);
      mul(Rlo_mn, Rm, Rn);
      ldr(Rm, pre(Pm, wordSize));
      ldr(Rn, pre(Pn, -wordSize));
      acc(Rhi_ab, Rlo_ab, t0, t1, t2);
    }

    void post1() {
      block_comment("post1");

      // MACC(Ra, Rb, t0, t1, t2);
      // Ra = *++Pa;
      // Rb = *--Pb;
      umulh(Rhi_ab, Ra, Rb);
      mul(Rlo_ab, Ra, Rb);
      acc(Rhi_mn, Rlo_mn, t0, t1, t2);  // The pending m*n
      acc(Rhi_ab, Rlo_ab, t0, t1, t2);

      // *Pm = Rm = t0 * inv;
      mul(Rm, t0, inv);
      str(Rm, Address(Pm));

      // MACC(Rm, Rn, t0, t1, t2);
      // t0 = t1; t1 = t2; t2 = 0;
      umulh(Rhi_mn, Rm, Rn);

#ifndef PRODUCT
      // assert(m[i] * n[0] + t0 == 0, "broken Montgomery multiply");
      {
        mul(Rlo_mn, Rm, Rn);
        add(Rlo_mn, t0, Rlo_mn);
        Label ok;
        cbz(Rlo_mn, ok); {
          stop("broken Montgomery multiply");
        } bind(ok);
      }
#endif
      // We have very carefully set things up so that
      // m[i]*n[0] + t0 == 0 (mod b), so we don't have to calculate
      // the lower half of Rm * Rn because we know the result already:
      // it must be -t0.  t0 + (-t0) must generate a carry iff
      // t0 != 0.  So, rather than do a mul and an adds we just set
      // the carry flag iff t0 is nonzero.
      //
      // mul(Rlo_mn, Rm, Rn);
      // adds(zr, t0, Rlo_mn);
      subs(zr, t0, 1); // Set carry iff t0 is nonzero
      adcs(t0, t1, Rhi_mn);
      adc(t1, t2, zr);
      mov(t2, zr);
    }

    void pre2(RegisterOrConstant i, RegisterOrConstant len) {
      block_comment("pre2");
      // Pa = Pa_base + i-len;
      // Pb = Pb_base + len;
      // Pm = Pm_base + i-len;
      // Pn = Pn_base + len;

      if (i.is_register()) {
        sub(Rj, i.as_register(), len);
      } else {
        mov(Rj, i.as_constant());
        sub(Rj, Rj, len);
      }
      // Rj == i-len

      lea(Pa, Address(Pa_base, Rj, Address::uxtw(LogBytesPerWord)));
      lea(Pb, Address(Pb_base, len, Address::uxtw(LogBytesPerWord)));
      lea(Pm, Address(Pm_base, Rj, Address::uxtw(LogBytesPerWord)));
      lea(Pn, Address(Pn_base, len, Address::uxtw(LogBytesPerWord)));

      // Ra = *++Pa;
      // Rb = *--Pb;
      // Rm = *++Pm;
      // Rn = *--Pn;
      ldr(Ra, pre(Pa, wordSize));
      ldr(Rb, pre(Pb, -wordSize));
      ldr(Rm, pre(Pm, wordSize));
      ldr(Rn, pre(Pn, -wordSize));

      mov(Rhi_mn, zr);
      mov(Rlo_mn, zr);
    }

    void post2(RegisterOrConstant i, RegisterOrConstant len) {
      block_comment("post2");
      if (i.is_constant()) {
        mov(Rj, i.as_constant()-len.as_constant());
      } else {
        sub(Rj, i.as_register(), len);
      }

      adds(t0, t0, Rlo_mn); // The pending m*n, low part

      // As soon as we know the least significant digit of our result,
      // store it.
      // Pm_base[i-len] = t0;
      str(t0, Address(Pm_base, Rj, Address::uxtw(LogBytesPerWord)));

      // t0 = t1; t1 = t2; t2 = 0;
      adcs(t0, t1, Rhi_mn); // The pending m*n, high part
      adc(t1, t2, zr);
      mov(t2, zr);
    }

    // A carry in t0 after Montgomery multiplication means that we
    // should subtract multiples of n from our result in m.  We'll
    // keep doing that until there is no carry.
    void normalize(RegisterOrConstant len) {
      block_comment("normalize");
      // while (t0)
      //   t0 = sub(Pm_base, Pn_base, t0, len);
      Label loop, post, again;
      Register cnt = t1, i = t2; // Re-use registers; we're done with them now
      cbz(t0, post); {
        bind(again); {
          mov(i, zr);
          mov(cnt, len);
          ldr(Rm, Address(Pm_base, i, Address::uxtw(LogBytesPerWord)));
          ldr(Rn, Address(Pn_base, i, Address::uxtw(LogBytesPerWord)));
          subs(zr, zr, zr); // set carry flag, i.e. no borrow
          align(16);
          bind(loop); {
            sbcs(Rm, Rm, Rn);
            str(Rm, Address(Pm_base, i, Address::uxtw(LogBytesPerWord)));
            add(i, i, 1);
            ldr(Rm, Address(Pm_base, i, Address::uxtw(LogBytesPerWord)));
            ldr(Rn, Address(Pn_base, i, Address::uxtw(LogBytesPerWord)));
            sub(cnt, cnt, 1);
          } cbnz(cnt, loop);
          sbc(t0, t0, zr);
        } cbnz(t0, again);
      } bind(post);
    }

    // Move memory at s to d, reversing words.
    //    Increments d to end of copied memory
    //    Destroys tmp1, tmp2
    //    Preserves len
    //    Leaves s pointing to the address which was in d at start
    void reverse(Register d, Register s, Register len, Register tmp1, Register tmp2) {
      assert(tmp1->encoding() < r19->encoding(), "register corruption");
      assert(tmp2->encoding() < r19->encoding(), "register corruption");

      lea(s, Address(s, len, Address::uxtw(LogBytesPerWord)));
      mov(tmp1, len);
      unroll_2(tmp1, &MontgomeryMultiplyGenerator::reverse1, d, s, tmp2);
      sub(s, d, len, ext::uxtw, LogBytesPerWord);
    }
    // where
    void reverse1(Register d, Register s, Register tmp) {
      ldr(tmp, pre(s, -wordSize));
      ror(tmp, tmp, 32);
      str(tmp, post(d, wordSize));
    }

    void step_squaring() {
      // An extra ACC
      step();
      acc(Rhi_ab, Rlo_ab, t0, t1, t2);
    }

    void last_squaring(RegisterOrConstant i) {
      Label dont;
      // if ((i & 1) == 0) {
      tbnz(i.as_register(), 0, dont); {
        // MACC(Ra, Rb, t0, t1, t2);
        // Ra = *++Pa;
        // Rb = *--Pb;
        umulh(Rhi_ab, Ra, Rb);
        mul(Rlo_ab, Ra, Rb);
        acc(Rhi_ab, Rlo_ab, t0, t1, t2);
      } bind(dont);
    }

    void extra_step_squaring() {
      acc(Rhi_mn, Rlo_mn, t0, t1, t2);  // The pending m*n

      // MACC(Rm, Rn, t0, t1, t2);
      // Rm = *++Pm;
      // Rn = *--Pn;
      umulh(Rhi_mn, Rm, Rn);
      mul(Rlo_mn, Rm, Rn);
      ldr(Rm, pre(Pm, wordSize));
      ldr(Rn, pre(Pn, -wordSize));
    }

    void post1_squaring() {
      acc(Rhi_mn, Rlo_mn, t0, t1, t2);  // The pending m*n

      // *Pm = Rm = t0 * inv;
      mul(Rm, t0, inv);
      str(Rm, Address(Pm));

      // MACC(Rm, Rn, t0, t1, t2);
      // t0 = t1; t1 = t2; t2 = 0;
      umulh(Rhi_mn, Rm, Rn);

#ifndef PRODUCT
      // assert(m[i] * n[0] + t0 == 0, "broken Montgomery multiply");
      {
        mul(Rlo_mn, Rm, Rn);
        add(Rlo_mn, t0, Rlo_mn);
        Label ok;
        cbz(Rlo_mn, ok); {
          stop("broken Montgomery multiply");
        } bind(ok);
      }
#endif
      // We have very carefully set things up so that
      // m[i]*n[0] + t0 == 0 (mod b), so we don't have to calculate
      // the lower half of Rm * Rn because we know the result already:
      // it must be -t0.  t0 + (-t0) must generate a carry iff
      // t0 != 0.  So, rather than do a mul and an adds we just set
      // the carry flag iff t0 is nonzero.
      //
      // mul(Rlo_mn, Rm, Rn);
      // adds(zr, t0, Rlo_mn);
      subs(zr, t0, 1); // Set carry iff t0 is nonzero
      adcs(t0, t1, Rhi_mn);
      adc(t1, t2, zr);
      mov(t2, zr);
    }

    void acc(Register Rhi, Register Rlo,
             Register t0, Register t1, Register t2) {
      adds(t0, t0, Rlo);
      adcs(t1, t1, Rhi);
      adc(t2, t2, zr);
    }

  public:
    /**
     * Fast Montgomery multiplication.  The derivation of the
     * algorithm is in A Cryptographic Library for the Motorola
     * DSP56000, Dusse and Kaliski, Proc. EUROCRYPT 90, pp. 230-237.
     *
     * Arguments:
     *
     * Inputs for multiplication:
     *   c_rarg0   - int array elements a
     *   c_rarg1   - int array elements b
     *   c_rarg2   - int array elements n (the modulus)
     *   c_rarg3   - int length
     *   c_rarg4   - int inv
     *   c_rarg5   - int array elements m (the result)
     *
     * Inputs for squaring:
     *   c_rarg0   - int array elements a
     *   c_rarg1   - int array elements n (the modulus)
     *   c_rarg2   - int length
     *   c_rarg3   - int inv
     *   c_rarg4   - int array elements m (the result)
     *
     */
    address generate_multiply() {
      Label argh, nothing;
      bind(argh);
      stop("MontgomeryMultiply total_allocation must be <= 8192");

      align(CodeEntryAlignment);
      address entry = pc();

      cbzw(Rlen, nothing);

      enter();

      // Make room.
      cmpw(Rlen, 512);
      br(Assembler::HI, argh);
      sub(Ra, sp, Rlen, ext::uxtw, exact_log2(4 * sizeof (jint)));
      andr(sp, Ra, -2 * wordSize);

      lsrw(Rlen, Rlen, 1);  // length in longwords = len/2

      {
        // Copy input args, reversing as we go.  We use Ra as a
        // temporary variable.
        reverse(Ra, Pa_base, Rlen, t0, t1);
        if (!_squaring)
          reverse(Ra, Pb_base, Rlen, t0, t1);
        reverse(Ra, Pn_base, Rlen, t0, t1);
      }

      // Push all call-saved registers and also Pm_base which we'll need
      // at the end.
      save_regs();

#ifndef PRODUCT
      // assert(inv * n[0] == -1UL, "broken inverse in Montgomery multiply");
      {
        ldr(Rn, Address(Pn_base, 0));
        mul(Rlo_mn, Rn, inv);
        subs(zr, Rlo_mn, -1);
        Label ok;
        br(EQ, ok); {
          stop("broken inverse in Montgomery multiply");
        } bind(ok);
      }
#endif

      mov(Pm_base, Ra);

      mov(t0, zr);
      mov(t1, zr);
      mov(t2, zr);

      block_comment("for (int i = 0; i < len; i++) {");
      mov(Ri, zr); {
        Label loop, end;
        cmpw(Ri, Rlen);
        br(Assembler::GE, end);

        bind(loop);
        pre1(Ri);

        block_comment("  for (j = i; j; j--) {"); {
          movw(Rj, Ri);
          unroll_2(Rj, &MontgomeryMultiplyGenerator::step);
        } block_comment("  } // j");

        post1();
        addw(Ri, Ri, 1);
        cmpw(Ri, Rlen);
        br(Assembler::LT, loop);
        bind(end);
        block_comment("} // i");
      }

      block_comment("for (int i = len; i < 2*len; i++) {");
      mov(Ri, Rlen); {
        Label loop, end;
        cmpw(Ri, Rlen, Assembler::LSL, 1);
        br(Assembler::GE, end);

        bind(loop);
        pre2(Ri, Rlen);

        block_comment("  for (j = len*2-i-1; j; j--) {"); {
          lslw(Rj, Rlen, 1);
          subw(Rj, Rj, Ri);
          subw(Rj, Rj, 1);
          unroll_2(Rj, &MontgomeryMultiplyGenerator::step);
        } block_comment("  } // j");

        post2(Ri, Rlen);
        addw(Ri, Ri, 1);
        cmpw(Ri, Rlen, Assembler::LSL, 1);
        br(Assembler::LT, loop);
        bind(end);
      }
      block_comment("} // i");

      normalize(Rlen);

      mov(Ra, Pm_base);  // Save Pm_base in Ra
      restore_regs();  // Restore caller's Pm_base

      // Copy our result into caller's Pm_base
      reverse(Pm_base, Ra, Rlen, t0, t1);

      leave();
      bind(nothing);
      ret(lr);

      return entry;
    }
    // In C, approximately:

    // void
    // montgomery_multiply(julong Pa_base[], julong Pb_base[],
    //                     julong Pn_base[], julong Pm_base[],
    //                     julong inv, int len) {
    //   julong t0 = 0, t1 = 0, t2 = 0; // Triple-precision accumulator
    //   julong *Pa, *Pb, *Pn, *Pm;
    //   julong Ra, Rb, Rn, Rm;

    //   int i;

    //   assert(inv * Pn_base[0] == -1UL, "broken inverse in Montgomery multiply");

    //   for (i = 0; i < len; i++) {
    //     int j;

    //     Pa = Pa_base;
    //     Pb = Pb_base + i;
    //     Pm = Pm_base;
    //     Pn = Pn_base + i;

    //     Ra = *Pa;
    //     Rb = *Pb;
    //     Rm = *Pm;
    //     Rn = *Pn;

    //     int iters = i;
    //     for (j = 0; iters--; j++) {
    //       assert(Ra == Pa_base[j] && Rb == Pb_base[i-j], "must be");
    //       MACC(Ra, Rb, t0, t1, t2);
    //       Ra = *++Pa;
    //       Rb = *--Pb;
    //       assert(Rm == Pm_base[j] && Rn == Pn_base[i-j], "must be");
    //       MACC(Rm, Rn, t0, t1, t2);
    //       Rm = *++Pm;
    //       Rn = *--Pn;
    //     }

    //     assert(Ra == Pa_base[i] && Rb == Pb_base[0], "must be");
    //     MACC(Ra, Rb, t0, t1, t2);
    //     *Pm = Rm = t0 * inv;
    //     assert(Rm == Pm_base[i] && Rn == Pn_base[0], "must be");
    //     MACC(Rm, Rn, t0, t1, t2);

    //     assert(t0 == 0, "broken Montgomery multiply");

    //     t0 = t1; t1 = t2; t2 = 0;
    //   }

    //   for (i = len; i < 2*len; i++) {
    //     int j;

    //     Pa = Pa_base + i-len;
    //     Pb = Pb_base + len;
    //     Pm = Pm_base + i-len;
    //     Pn = Pn_base + len;

    //     Ra = *++Pa;
    //     Rb = *--Pb;
    //     Rm = *++Pm;
    //     Rn = *--Pn;

    //     int iters = len*2-i-1;
    //     for (j = i-len+1; iters--; j++) {
    //       assert(Ra == Pa_base[j] && Rb == Pb_base[i-j], "must be");
    //       MACC(Ra, Rb, t0, t1, t2);
    //       Ra = *++Pa;
    //       Rb = *--Pb;
    //       assert(Rm == Pm_base[j] && Rn == Pn_base[i-j], "must be");
    //       MACC(Rm, Rn, t0, t1, t2);
    //       Rm = *++Pm;
    //       Rn = *--Pn;
    //     }

    //     Pm_base[i-len] = t0;
    //     t0 = t1; t1 = t2; t2 = 0;
    //   }

    //   while (t0)
    //     t0 = sub(Pm_base, Pn_base, t0, len);
    // }

    /**
     * Fast Montgomery squaring.  This uses asymptotically 25% fewer
     * multiplies than Montgomery multiplication so it should be up to
     * 25% faster.  However, its loop control is more complex and it
     * may actually run slower on some machines.
     *
     * Arguments:
     *
     * Inputs:
     *   c_rarg0   - int array elements a
     *   c_rarg1   - int array elements n (the modulus)
     *   c_rarg2   - int length
     *   c_rarg3   - int inv
     *   c_rarg4   - int array elements m (the result)
     *
     */
    address generate_square() {
      Label argh;
      bind(argh);
      stop("MontgomeryMultiply total_allocation must be <= 8192");

      align(CodeEntryAlignment);
      address entry = pc();

      enter();

      // Make room.
      cmpw(Rlen, 512);
      br(Assembler::HI, argh);
      sub(Ra, sp, Rlen, ext::uxtw, exact_log2(4 * sizeof (jint)));
      andr(sp, Ra, -2 * wordSize);

      lsrw(Rlen, Rlen, 1);  // length in longwords = len/2

      {
        // Copy input args, reversing as we go.  We use Ra as a
        // temporary variable.
        reverse(Ra, Pa_base, Rlen, t0, t1);
        reverse(Ra, Pn_base, Rlen, t0, t1);
      }

      // Push all call-saved registers and also Pm_base which we'll need
      // at the end.
      save_regs();

      mov(Pm_base, Ra);

      mov(t0, zr);
      mov(t1, zr);
      mov(t2, zr);

      block_comment("for (int i = 0; i < len; i++) {");
      mov(Ri, zr); {
        Label loop, end;
        bind(loop);
        cmp(Ri, Rlen);
        br(Assembler::GE, end);

        pre1(Ri);

        block_comment("for (j = (i+1)/2; j; j--) {"); {
          add(Rj, Ri, 1);
          lsr(Rj, Rj, 1);
          unroll_2(Rj, &MontgomeryMultiplyGenerator::step_squaring);
        } block_comment("  } // j");

        last_squaring(Ri);

        block_comment("  for (j = i/2; j; j--) {"); {
          lsr(Rj, Ri, 1);
          unroll_2(Rj, &MontgomeryMultiplyGenerator::extra_step_squaring);
        } block_comment("  } // j");

        post1_squaring();
        add(Ri, Ri, 1);
        cmp(Ri, Rlen);
        br(Assembler::LT, loop);

        bind(end);
        block_comment("} // i");
      }

      block_comment("for (int i = len; i < 2*len; i++) {");
      mov(Ri, Rlen); {
        Label loop, end;
        bind(loop);
        cmp(Ri, Rlen, Assembler::LSL, 1);
        br(Assembler::GE, end);

        pre2(Ri, Rlen);

        block_comment("  for (j = (2*len-i-1)/2; j; j--) {"); {
          lsl(Rj, Rlen, 1);
          sub(Rj, Rj, Ri);
          sub(Rj, Rj, 1);
          lsr(Rj, Rj, 1);
          unroll_2(Rj, &MontgomeryMultiplyGenerator::step_squaring);
        } block_comment("  } // j");

        last_squaring(Ri);

        block_comment("  for (j = (2*len-i)/2; j; j--) {"); {
          lsl(Rj, Rlen, 1);
          sub(Rj, Rj, Ri);
          lsr(Rj, Rj, 1);
          unroll_2(Rj, &MontgomeryMultiplyGenerator::extra_step_squaring);
        } block_comment("  } // j");

        post2(Ri, Rlen);
        add(Ri, Ri, 1);
        cmp(Ri, Rlen, Assembler::LSL, 1);

        br(Assembler::LT, loop);
        bind(end);
        block_comment("} // i");
      }

      normalize(Rlen);

      mov(Ra, Pm_base);  // Save Pm_base in Ra
      restore_regs();  // Restore caller's Pm_base

      // Copy our result into caller's Pm_base
      reverse(Pm_base, Ra, Rlen, t0, t1);

      leave();
      ret(lr);

      return entry;
    }
    // In C, approximately:

    // void
    // montgomery_square(julong Pa_base[], julong Pn_base[],
    //                   julong Pm_base[], julong inv, int len) {
    //   julong t0 = 0, t1 = 0, t2 = 0; // Triple-precision accumulator
    //   julong *Pa, *Pb, *Pn, *Pm;
    //   julong Ra, Rb, Rn, Rm;

    //   int i;

    //   assert(inv * Pn_base[0] == -1UL, "broken inverse in Montgomery multiply");

    //   for (i = 0; i < len; i++) {
    //     int j;

    //     Pa = Pa_base;
    //     Pb = Pa_base + i;
    //     Pm = Pm_base;
    //     Pn = Pn_base + i;

    //     Ra = *Pa;
    //     Rb = *Pb;
    //     Rm = *Pm;
    //     Rn = *Pn;

    //     int iters = (i+1)/2;
    //     for (j = 0; iters--; j++) {
    //       assert(Ra == Pa_base[j] && Rb == Pa_base[i-j], "must be");
    //       MACC2(Ra, Rb, t0, t1, t2);
    //       Ra = *++Pa;
    //       Rb = *--Pb;
    //       assert(Rm == Pm_base[j] && Rn == Pn_base[i-j], "must be");
    //       MACC(Rm, Rn, t0, t1, t2);
    //       Rm = *++Pm;
    //       Rn = *--Pn;
    //     }
    //     if ((i & 1) == 0) {
    //       assert(Ra == Pa_base[j], "must be");
    //       MACC(Ra, Ra, t0, t1, t2);
    //     }
    //     iters = i/2;
    //     assert(iters == i-j, "must be");
    //     for (; iters--; j++) {
    //       assert(Rm == Pm_base[j] && Rn == Pn_base[i-j], "must be");
    //       MACC(Rm, Rn, t0, t1, t2);
    //       Rm = *++Pm;
    //       Rn = *--Pn;
    //     }

    //     *Pm = Rm = t0 * inv;
    //     assert(Rm == Pm_base[i] && Rn == Pn_base[0], "must be");
    //     MACC(Rm, Rn, t0, t1, t2);

    //     assert(t0 == 0, "broken Montgomery multiply");

    //     t0 = t1; t1 = t2; t2 = 0;
    //   }

    //   for (i = len; i < 2*len; i++) {
    //     int start = i-len+1;
    //     int end = start + (len - start)/2;
    //     int j;

    //     Pa = Pa_base + i-len;
    //     Pb = Pa_base + len;
    //     Pm = Pm_base + i-len;
    //     Pn = Pn_base + len;

    //     Ra = *++Pa;
    //     Rb = *--Pb;
    //     Rm = *++Pm;
    //     Rn = *--Pn;

    //     int iters = (2*len-i-1)/2;
    //     assert(iters == end-start, "must be");
    //     for (j = start; iters--; j++) {
    //       assert(Ra == Pa_base[j] && Rb == Pa_base[i-j], "must be");
    //       MACC2(Ra, Rb, t0, t1, t2);
    //       Ra = *++Pa;
    //       Rb = *--Pb;
    //       assert(Rm == Pm_base[j] && Rn == Pn_base[i-j], "must be");
    //       MACC(Rm, Rn, t0, t1, t2);
    //       Rm = *++Pm;
    //       Rn = *--Pn;
    //     }
    //     if ((i & 1) == 0) {
    //       assert(Ra == Pa_base[j], "must be");
    //       MACC(Ra, Ra, t0, t1, t2);
    //     }
    //     iters =  (2*len-i)/2;
    //     assert(iters == len-j, "must be");
    //     for (; iters--; j++) {
    //       assert(Rm == Pm_base[j] && Rn == Pn_base[i-j], "must be");
    //       MACC(Rm, Rn, t0, t1, t2);
    //       Rm = *++Pm;
    //       Rn = *--Pn;
    //     }
    //     Pm_base[i-len] = t0;
    //     t0 = t1; t1 = t2; t2 = 0;
    //   }

    //   while (t0)
    //     t0 = sub(Pm_base, Pn_base, t0, len);
    // }
  };


  // Initialization
  void generate_initial_stubs() {
    // Generate initial stubs and initializes the entry points

    // entry points that exist in all platforms Note: This is code
    // that could be shared among different platforms - however the
    // benefit seems to be smaller than the disadvantage of having a
    // much more complicated generator structure. See also comment in
    // stubRoutines.hpp.

    StubRoutines::_forward_exception_entry = generate_forward_exception();

    StubRoutines::_call_stub_entry =
      generate_call_stub(StubRoutines::_call_stub_return_address);

    // is referenced by megamorphic call
    StubRoutines::_catch_exception_entry = generate_catch_exception();

    // Build this early so it's available for the interpreter.
    StubRoutines::_throw_StackOverflowError_entry =
      generate_throw_exception("StackOverflowError throw_exception",
                               CAST_FROM_FN_PTR(address,
                                                SharedRuntime::throw_StackOverflowError));
    StubRoutines::_throw_delayed_StackOverflowError_entry =
      generate_throw_exception("delayed StackOverflowError throw_exception",
                               CAST_FROM_FN_PTR(address,
                                                SharedRuntime::throw_delayed_StackOverflowError));

    // Initialize table for copy memory (arraycopy) check.
    if (UnsafeCopyMemory::_table == nullptr) {
      UnsafeCopyMemory::create_table(8);
    }

    if (UseCRC32Intrinsics) {
      // set table address before stub generation which use it
      StubRoutines::_crc_table_adr = (address)StubRoutines::aarch64::_crc_table;
      StubRoutines::_updateBytesCRC32 = generate_updateBytesCRC32();
    }

    if (UseCRC32CIntrinsics) {
      StubRoutines::_updateBytesCRC32C = generate_updateBytesCRC32C();
    }

    // Disabled until JDK-8210858 is fixed
    // if (vmIntrinsics::is_intrinsic_available(vmIntrinsics::_dlog)) {
    //   StubRoutines::_dlog = generate_dlog();
    // }

    if (vmIntrinsics::is_intrinsic_available(vmIntrinsics::_dsin)) {
      StubRoutines::_dsin = generate_dsin_dcos(/* isCos = */ false);
    }

    if (vmIntrinsics::is_intrinsic_available(vmIntrinsics::_dcos)) {
      StubRoutines::_dcos = generate_dsin_dcos(/* isCos = */ true);
    }
  }

  void generate_continuation_stubs() {
    // Continuation stubs:
    StubRoutines::_cont_thaw          = generate_cont_thaw();
    StubRoutines::_cont_returnBarrier = generate_cont_returnBarrier();
    StubRoutines::_cont_returnBarrierExc = generate_cont_returnBarrier_exception();

    JFR_ONLY(StubRoutines::_jfr_write_checkpoint_stub = generate_jfr_write_checkpoint();)
    JFR_ONLY(StubRoutines::_jfr_write_checkpoint = StubRoutines::_jfr_write_checkpoint_stub->entry_point();)
  }

  void generate_final_stubs() {
    // support for verify_oop (must happen after universe_init)
    if (VerifyOops) {
      StubRoutines::_verify_oop_subroutine_entry   = generate_verify_oop();
    }
    StubRoutines::_throw_AbstractMethodError_entry =
      generate_throw_exception("AbstractMethodError throw_exception",
                               CAST_FROM_FN_PTR(address,
                                                SharedRuntime::
                                                throw_AbstractMethodError));

    StubRoutines::_throw_IncompatibleClassChangeError_entry =
      generate_throw_exception("IncompatibleClassChangeError throw_exception",
                               CAST_FROM_FN_PTR(address,
                                                SharedRuntime::
                                                throw_IncompatibleClassChangeError));

    StubRoutines::_throw_NullPointerException_at_call_entry =
      generate_throw_exception("NullPointerException at call throw_exception",
                               CAST_FROM_FN_PTR(address,
                                                SharedRuntime::
                                                throw_NullPointerException_at_call));

    // arraycopy stubs used by compilers
    generate_arraycopy_stubs();

    BarrierSetNMethod* bs_nm = BarrierSet::barrier_set()->barrier_set_nmethod();
<<<<<<< HEAD
    if (bs_nm != NULL) {
      StubRoutines::_method_entry_barrier = generate_method_entry_barrier();
=======
    if (bs_nm != nullptr) {
      StubRoutines::aarch64::_method_entry_barrier = generate_method_entry_barrier();
>>>>>>> bb24c367
    }

    StubRoutines::aarch64::_spin_wait = generate_spin_wait();

#if defined (LINUX) && !defined (__ARM_FEATURE_ATOMICS)

    generate_atomic_entry_points();

#endif // LINUX

    StubRoutines::aarch64::set_completed(); // Inidicate that arraycopy and zero_blocks stubs are generated
  }

  void generate_compiler_stubs() {
#if COMPILER2_OR_JVMCI

    if (UseSVE == 0) {
      StubRoutines::aarch64::_vector_iota_indices = generate_iota_indices("iota_indices");
    }

    // array equals stub for large arrays.
    if (!UseSimpleArrayEquals) {
      StubRoutines::aarch64::_large_array_equals = generate_large_array_equals();
    }

    // byte_array_inflate stub for large arrays.
    StubRoutines::aarch64::_large_byte_array_inflate = generate_large_byte_array_inflate();

    // countPositives stub for large arrays.
    StubRoutines::aarch64::_count_positives = generate_count_positives(StubRoutines::aarch64::_count_positives_long);

    generate_compare_long_strings();

    generate_string_indexof_stubs();

#ifdef COMPILER2
    if (UseMultiplyToLenIntrinsic) {
      StubRoutines::_multiplyToLen = generate_multiplyToLen();
    }

    if (UseSquareToLenIntrinsic) {
      StubRoutines::_squareToLen = generate_squareToLen();
    }

    if (UseMulAddIntrinsic) {
      StubRoutines::_mulAdd = generate_mulAdd();
    }

    if (UseSIMDForBigIntegerShiftIntrinsics) {
      StubRoutines::_bigIntegerRightShiftWorker = generate_bigIntegerRightShift();
      StubRoutines::_bigIntegerLeftShiftWorker  = generate_bigIntegerLeftShift();
    }

    if (UseMontgomeryMultiplyIntrinsic) {
      StubCodeMark mark(this, "StubRoutines", "montgomeryMultiply");
      MontgomeryMultiplyGenerator g(_masm, /*squaring*/false);
      StubRoutines::_montgomeryMultiply = g.generate_multiply();
    }

    if (UseMontgomerySquareIntrinsic) {
      StubCodeMark mark(this, "StubRoutines", "montgomerySquare");
      MontgomeryMultiplyGenerator g(_masm, /*squaring*/true);
      // We use generate_multiply() rather than generate_square()
      // because it's faster for the sizes of modulus we care about.
      StubRoutines::_montgomerySquare = g.generate_multiply();
    }
#endif // COMPILER2

    if (UseChaCha20Intrinsics) {
      StubRoutines::_chacha20Block = generate_chacha20Block_blockpar();
    }

    if (UseBASE64Intrinsics) {
        StubRoutines::_base64_encodeBlock = generate_base64_encodeBlock();
        StubRoutines::_base64_decodeBlock = generate_base64_decodeBlock();
    }

    // data cache line writeback
    StubRoutines::_data_cache_writeback = generate_data_cache_writeback();
    StubRoutines::_data_cache_writeback_sync = generate_data_cache_writeback_sync();

    if (UseAESIntrinsics) {
      StubRoutines::_aescrypt_encryptBlock = generate_aescrypt_encryptBlock();
      StubRoutines::_aescrypt_decryptBlock = generate_aescrypt_decryptBlock();
      StubRoutines::_cipherBlockChaining_encryptAESCrypt = generate_cipherBlockChaining_encryptAESCrypt();
      StubRoutines::_cipherBlockChaining_decryptAESCrypt = generate_cipherBlockChaining_decryptAESCrypt();
      StubRoutines::_counterMode_AESCrypt = generate_counterMode_AESCrypt();
    }
    if (UseGHASHIntrinsics) {
      // StubRoutines::_ghash_processBlocks = generate_ghash_processBlocks();
      StubRoutines::_ghash_processBlocks = generate_ghash_processBlocks_wide();
    }
    if (UseAESIntrinsics && UseGHASHIntrinsics) {
      StubRoutines::_galoisCounterMode_AESCrypt = generate_galoisCounterMode_AESCrypt();
    }

    if (UseMD5Intrinsics) {
      StubRoutines::_md5_implCompress      = generate_md5_implCompress(false,    "md5_implCompress");
      StubRoutines::_md5_implCompressMB    = generate_md5_implCompress(true,     "md5_implCompressMB");
    }
    if (UseSHA1Intrinsics) {
      StubRoutines::_sha1_implCompress     = generate_sha1_implCompress(false,   "sha1_implCompress");
      StubRoutines::_sha1_implCompressMB   = generate_sha1_implCompress(true,    "sha1_implCompressMB");
    }
    if (UseSHA256Intrinsics) {
      StubRoutines::_sha256_implCompress   = generate_sha256_implCompress(false, "sha256_implCompress");
      StubRoutines::_sha256_implCompressMB = generate_sha256_implCompress(true,  "sha256_implCompressMB");
    }
    if (UseSHA512Intrinsics) {
      StubRoutines::_sha512_implCompress   = generate_sha512_implCompress(false, "sha512_implCompress");
      StubRoutines::_sha512_implCompressMB = generate_sha512_implCompress(true,  "sha512_implCompressMB");
    }
    if (UseSHA3Intrinsics) {
      StubRoutines::_sha3_implCompress     = generate_sha3_implCompress(false,   "sha3_implCompress");
      StubRoutines::_sha3_implCompressMB   = generate_sha3_implCompress(true,    "sha3_implCompressMB");
    }

    // generate Adler32 intrinsics code
    if (UseAdler32Intrinsics) {
      StubRoutines::_updateBytesAdler32 = generate_updateBytesAdler32();
    }
#endif // COMPILER2_OR_JVMCI
  }

 public:
  StubGenerator(CodeBuffer* code, StubsKind kind) : StubCodeGenerator(code) {
    switch(kind) {
    case Initial_stubs:
      generate_initial_stubs();
      break;
     case Continuation_stubs:
      generate_continuation_stubs();
      break;
    case Compiler_stubs:
      generate_compiler_stubs();
      break;
    case Final_stubs:
      generate_final_stubs();
      break;
    default:
      fatal("unexpected stubs kind: %d", kind);
      break;
    };
  }
}; // end class declaration

void StubGenerator_generate(CodeBuffer* code, StubCodeGenerator::StubsKind kind) {
  StubGenerator g(code, kind);
}


#if defined (LINUX)

// Define pointers to atomic stubs and initialize them to point to the
// code in atomic_aarch64.S.

#define DEFAULT_ATOMIC_OP(OPNAME, SIZE, RELAXED)                                \
  extern "C" uint64_t aarch64_atomic_ ## OPNAME ## _ ## SIZE ## RELAXED ## _default_impl \
    (volatile void *ptr, uint64_t arg1, uint64_t arg2);                 \
  aarch64_atomic_stub_t aarch64_atomic_ ## OPNAME ## _ ## SIZE ## RELAXED ## _impl \
    = aarch64_atomic_ ## OPNAME ## _ ## SIZE ## RELAXED ## _default_impl;

DEFAULT_ATOMIC_OP(fetch_add, 4, )
DEFAULT_ATOMIC_OP(fetch_add, 8, )
DEFAULT_ATOMIC_OP(fetch_add, 4, _relaxed)
DEFAULT_ATOMIC_OP(fetch_add, 8, _relaxed)
DEFAULT_ATOMIC_OP(xchg, 4, )
DEFAULT_ATOMIC_OP(xchg, 8, )
DEFAULT_ATOMIC_OP(cmpxchg, 1, )
DEFAULT_ATOMIC_OP(cmpxchg, 4, )
DEFAULT_ATOMIC_OP(cmpxchg, 8, )
DEFAULT_ATOMIC_OP(cmpxchg, 1, _relaxed)
DEFAULT_ATOMIC_OP(cmpxchg, 4, _relaxed)
DEFAULT_ATOMIC_OP(cmpxchg, 8, _relaxed)
DEFAULT_ATOMIC_OP(cmpxchg, 4, _release)
DEFAULT_ATOMIC_OP(cmpxchg, 8, _release)
DEFAULT_ATOMIC_OP(cmpxchg, 4, _seq_cst)
DEFAULT_ATOMIC_OP(cmpxchg, 8, _seq_cst)

#undef DEFAULT_ATOMIC_OP

#endif // LINUX<|MERGE_RESOLUTION|>--- conflicted
+++ resolved
@@ -8094,13 +8094,8 @@
     generate_arraycopy_stubs();
 
     BarrierSetNMethod* bs_nm = BarrierSet::barrier_set()->barrier_set_nmethod();
-<<<<<<< HEAD
-    if (bs_nm != NULL) {
+    if (bs_nm != nullptr) {
       StubRoutines::_method_entry_barrier = generate_method_entry_barrier();
-=======
-    if (bs_nm != nullptr) {
-      StubRoutines::aarch64::_method_entry_barrier = generate_method_entry_barrier();
->>>>>>> bb24c367
     }
 
     StubRoutines::aarch64::_spin_wait = generate_spin_wait();
