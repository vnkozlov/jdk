--- conflicted
+++ resolved
@@ -357,13 +357,8 @@
   }
   __ br(condition, barrier_target);
 
-<<<<<<< HEAD
-  if (slow_path == NULL) {
+  if (slow_path == nullptr) {
     __ movptr(rscratch1, (uintptr_t) StubRoutines::method_entry_barrier());
-=======
-  if (slow_path == nullptr) {
-    __ movptr(rscratch1, (uintptr_t) StubRoutines::aarch64::method_entry_barrier());
->>>>>>> bb24c367
     __ blr(rscratch1);
     __ b(skip_barrier);
 
