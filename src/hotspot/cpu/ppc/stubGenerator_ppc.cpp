--- conflicted
+++ resolved
@@ -4747,13 +4747,8 @@
 
     // nmethod entry barriers for concurrent class unloading
     BarrierSetNMethod* bs_nm = BarrierSet::barrier_set()->barrier_set_nmethod();
-<<<<<<< HEAD
-    if (bs_nm != NULL) {
+    if (bs_nm != nullptr) {
       StubRoutines::_method_entry_barrier            = generate_method_entry_barrier();
-=======
-    if (bs_nm != nullptr) {
-      StubRoutines::ppc::_nmethod_entry_barrier            = generate_nmethod_entry_barrier();
->>>>>>> bb24c367
     }
 
     // arraycopy stubs used by compilers
