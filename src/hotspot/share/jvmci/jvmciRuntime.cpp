--- conflicted
+++ resolved
@@ -2169,14 +2169,8 @@
                                  debug_info, dependencies, code_buffer,
                                  frame_words, oop_map_set,
                                  handler_table, implicit_exception_table,
-<<<<<<< HEAD
                                  compiler, comp_level, nullptr /* SCAEntry */,
-                                 speculations, speculations_len,
-                                 nmethod_mirror_index, nmethod_mirror_name, failed_speculations);
-=======
-                                 compiler, comp_level,
                                  speculations, speculations_len, data);
->>>>>>> bb24c367
 
 
       // Free codeBlobs
