--- conflicted
+++ resolved
@@ -246,14 +246,10 @@
 
 void Compiler::compile_method(ciEnv* env, ciMethod* method, int entry_bci, bool install_code, DirectiveSet* directive) {
   BufferBlob* buffer_blob = CompilerThread::current()->get_buffer_blob();
-<<<<<<< HEAD
-  assert(buffer_blob != NULL, "Must exist");
+  assert(buffer_blob != nullptr, "Must exist");
   if (install_code && SCAFile::load_nmethod(env, method, entry_bci, this, CompLevel(env->task()->comp_level()))) {
     return;
   }
-=======
-  assert(buffer_blob != nullptr, "Must exist");
->>>>>>> 5d8ba938
   // invoke compilation
   {
     // We are nested here because we need for the destructor
