/*
 * Copyright (c) 2020, 2021, Oracle and/or its affiliates. All rights reserved.
 * DO NOT ALTER OR REMOVE COPYRIGHT NOTICES OR THIS FILE HEADER.
 *
 * This code is free software; you can redistribute it and/or modify it
 * under the terms of the GNU General Public License version 2 only, as
 * published by the Free Software Foundation.
 *
 * This code is distributed in the hope that it will be useful, but WITHOUT
 * ANY WARRANTY; without even the implied warranty of MERCHANTABILITY or
 * FITNESS FOR A PARTICULAR PURPOSE.  See the GNU General Public License
 * version 2 for more details (a copy is included in the LICENSE file that
 * accompanied this code).
 *
 * You should have received a copy of the GNU General Public License version
 * 2 along with this work; if not, write to the Free Software Foundation,
 * Inc., 51 Franklin St, Fifth Floor, Boston, MA 02110-1301 USA.
 *
 * Please contact Oracle, 500 Oracle Parkway, Redwood Shores, CA 94065 USA
 * or visit www.oracle.com if you need additional information or have any
 * questions.
 */

#include "precompiled.hpp"
#include "classfile/javaClasses.hpp"
#include "classfile/symbolTable.hpp"
#include "classfile/systemDictionary.hpp"
#include "compiler/compilationPolicy.hpp"
#include "memory/resourceArea.hpp"
#include "prims/universalUpcallHandler.hpp"
#include "runtime/interfaceSupport.inline.hpp"
#include "runtime/javaCalls.hpp"
#include "runtime/jniHandles.inline.hpp"

#define FOREIGN_ABI "jdk/internal/foreign/abi/"

extern struct JavaVM_ main_vm;

void ProgrammableUpcallHandler::upcall_helper(JavaThread* thread, jobject rec, address buff) {
  JavaThread* THREAD = thread; // For exception macros.
  ThreadInVMfromNative tiv(THREAD);
  const UpcallMethod& upcall_method = instance().upcall_method;

  ResourceMark rm(THREAD);
  JavaValue result(T_VOID);
  JavaCallArguments args(2); // long = 2 slots

  args.push_jobject(rec);
  args.push_long((jlong) buff);

  JavaCalls::call_static(&result, upcall_method.klass, upcall_method.name, upcall_method.sig, &args, CATCH);
}

JavaThread* ProgrammableUpcallHandler::maybe_attach_and_get_thread(bool* should_detach) {
  JavaThread* thread = JavaThread::current_or_null();
  if (thread == nullptr) {
    JavaVM_ *vm = (JavaVM *)(&main_vm);
    JNIEnv* p_env = nullptr; // unused
    jint result = vm->functions->AttachCurrentThread(vm, (void**) &p_env, nullptr);
    guarantee(result == JNI_OK, "Could not attach thread for upcall. JNI error code: %d", result);
    *should_detach = true;
    thread = JavaThread::current();
    assert(!thread->has_last_Java_frame(), "newly-attached thread not expected to have last Java frame");
  } else {
    *should_detach = false;
  }
  return thread;
}

void ProgrammableUpcallHandler::detach_current_thread() {
  JavaVM_ *vm = (JavaVM *)(&main_vm);
  vm->functions->DetachCurrentThread(vm);
}

// modelled after JavaCallWrapper::JavaCallWrapper
JavaThread* ProgrammableUpcallHandler::on_entry(OptimizedEntryBlob::FrameData* context) {
  JavaThread* thread = maybe_attach_and_get_thread(&context->should_detach);
  context->thread = thread;

  assert(thread->can_call_java(), "must be able to call Java");

  // Allocate handle block for Java code. This must be done before we change thread_state to _thread_in_Java,
  // since it can potentially block.
  context->new_handles = JNIHandleBlock::allocate_block(thread);

  // After this, we are officially in Java Code. This needs to be done before we change any of the thread local
  // info, since we cannot find oops before the new information is set up completely.
  ThreadStateTransition::transition_from_native(thread, _thread_in_Java);

  // Make sure that we handle asynchronous stops and suspends _before_ we clear all thread state
  // in OptimizedEntryBlob::FrameData. This way, we can decide if we need to do any pd actions
  // to prepare for stop/suspend (cache sp, or other state).
  bool clear_pending_exception = true;
  if (thread->has_special_runtime_exit_condition()) {
    thread->handle_special_runtime_exit_condition();
    if (thread->has_pending_exception()) {
      clear_pending_exception = false;
    }
  }

  context->old_handles = thread->active_handles();

  // For the profiler, the last_Java_frame information in thread must always be in
  // legal state. We have no last Java frame if last_Java_sp == NULL so
  // the valid transition is to clear _last_Java_sp and then reset the rest of
  // the (platform specific) state.

  context->jfa.copy(thread->frame_anchor());
  thread->frame_anchor()->clear();

  debug_only(thread->inc_java_call_counter());
  thread->set_active_handles(context->new_handles);     // install new handle block and reset Java frame linkage

  // clear any pending exception in thread (native calls start with no exception pending)
  if (clear_pending_exception) {
    thread->clear_pending_exception();
  }

  MACOS_AARCH64_ONLY(thread->enable_wx(WXExec));

  return thread;
}

// modelled after JavaCallWrapper::~JavaCallWrapper
void ProgrammableUpcallHandler::on_exit(OptimizedEntryBlob::FrameData* context) {
  JavaThread* thread = context->thread;
  assert(thread == JavaThread::current(), "must still be the same thread");

  MACOS_AARCH64_ONLY(thread->enable_wx(WXWrite));

  // restore previous handle block
  thread->set_active_handles(context->old_handles);

  thread->frame_anchor()->zap();

  debug_only(thread->dec_java_call_counter());

  // Old thread-local info. has been restored. We are now back in native code.
  ThreadStateTransition::transition_from_java(thread, _thread_in_native);

  thread->frame_anchor()->copy(&context->jfa);

  // Release handles after we are marked as being in native code again, since this
  // operation might block
  JNIHandleBlock::release_block(context->new_handles, thread);

  assert(!thread->has_pending_exception(), "Upcall can not throw an exception");

  if (context->should_detach) {
    detach_current_thread();
  }
}

void ProgrammableUpcallHandler::attach_thread_and_do_upcall(jobject rec, address buff) {
  bool should_detach = false;
  JavaThread* thread = maybe_attach_and_get_thread(&should_detach);

  {
    MACOS_AARCH64_ONLY(ThreadWXEnable wx(WXWrite, thread));
<<<<<<< HEAD
    upcall_helper(JavaThread::cast(thread), rec, buff);
=======
    upcall_helper(thread, rec, buff);
>>>>>>> 61359c46
  }

  if (should_detach) {
    detach_current_thread();
  }
}

const ProgrammableUpcallHandler& ProgrammableUpcallHandler::instance() {
  static ProgrammableUpcallHandler handler;
  return handler;
}

ProgrammableUpcallHandler::ProgrammableUpcallHandler() {
  JavaThread* THREAD = JavaThread::current(); // For exception macros.
  ResourceMark rm(THREAD);
  Symbol* sym = SymbolTable::new_symbol(FOREIGN_ABI "ProgrammableUpcallHandler");
  Klass* k = SystemDictionary::resolve_or_null(sym, Handle(), Handle(), CATCH);
  k->initialize(CATCH);

  upcall_method.klass = k;
  upcall_method.name = SymbolTable::new_symbol("invoke");
  upcall_method.sig = SymbolTable::new_symbol("(Ljava/lang/invoke/MethodHandle;J)V");

  assert(upcall_method.klass->lookup_method(upcall_method.name, upcall_method.sig) != nullptr,
    "Could not find upcall method: %s.%s%s", upcall_method.klass->external_name(),
    upcall_method.name->as_C_string(), upcall_method.sig->as_C_string());
}

void ProgrammableUpcallHandler::handle_uncaught_exception(oop exception) {
  // Based on CATCH macro
  tty->print_cr("Uncaught exception:");
  exception->print();
  ShouldNotReachHere();
}

JVM_ENTRY(jlong, PUH_AllocateUpcallStub(JNIEnv *env, jclass unused, jobject rec, jobject abi, jobject buffer_layout))
  Handle receiver(THREAD, JNIHandles::resolve(rec));
  jobject global_rec = JNIHandles::make_global(receiver);
  return (jlong) ProgrammableUpcallHandler::generate_upcall_stub(global_rec, abi, buffer_layout);
JNI_END

JVM_ENTRY(jlong, PUH_AllocateOptimizedUpcallStub(JNIEnv *env, jclass unused, jobject mh, jobject abi, jobject conv))
  Handle mh_h(THREAD, JNIHandles::resolve(mh));
  jobject mh_j = JNIHandles::make_global(mh_h);

  oop lform = java_lang_invoke_MethodHandle::form(mh_h());
  oop vmentry = java_lang_invoke_LambdaForm::vmentry(lform);
  Method* entry = java_lang_invoke_MemberName::vmtarget(vmentry);
  const methodHandle mh_entry(THREAD, entry);

  assert(entry->method_holder()->is_initialized(), "no clinit barrier");
  CompilationPolicy::compile_if_required(mh_entry, CHECK_0);

  return (jlong) ProgrammableUpcallHandler::generate_optimized_upcall_stub(mh_j, entry, abi, conv);
JVM_END

JVM_ENTRY(jboolean, PUH_SupportsOptimizedUpcalls(JNIEnv *env, jclass unused))
  return (jboolean) ProgrammableUpcallHandler::supports_optimized_upcalls();
JVM_END

#define CC (char*)  /*cast a literal from (const char*)*/
#define FN_PTR(f) CAST_FROM_FN_PTR(void*, &f)

static JNINativeMethod PUH_methods[] = {
  {CC "allocateUpcallStub", CC "(" "Ljava/lang/invoke/MethodHandle;" "L" FOREIGN_ABI "ABIDescriptor;" "L" FOREIGN_ABI "BufferLayout;" ")J", FN_PTR(PUH_AllocateUpcallStub)},
  {CC "allocateOptimizedUpcallStub", CC "(" "Ljava/lang/invoke/MethodHandle;" "L" FOREIGN_ABI "ABIDescriptor;" "L" FOREIGN_ABI "ProgrammableUpcallHandler$CallRegs;" ")J", FN_PTR(PUH_AllocateOptimizedUpcallStub)},
  {CC "supportsOptimizedUpcalls", CC "()Z", FN_PTR(PUH_SupportsOptimizedUpcalls)},
};

/**
 * This one function is exported, used by NativeLookup.
 */
JNI_ENTRY(void, JVM_RegisterProgrammableUpcallHandlerMethods(JNIEnv *env, jclass PUH_class))
  ThreadToNativeFromVM ttnfv(thread);
  int status = env->RegisterNatives(PUH_class, PUH_methods, sizeof(PUH_methods)/sizeof(JNINativeMethod));
  guarantee(status == JNI_OK && !env->ExceptionOccurred(),
            "register jdk.internal.foreign.abi.ProgrammableUpcallHandler natives");
JNI_END<|MERGE_RESOLUTION|>--- conflicted
+++ resolved
@@ -157,11 +157,7 @@
 
   {
     MACOS_AARCH64_ONLY(ThreadWXEnable wx(WXWrite, thread));
-<<<<<<< HEAD
-    upcall_helper(JavaThread::cast(thread), rec, buff);
-=======
     upcall_helper(thread, rec, buff);
->>>>>>> 61359c46
   }
 
   if (should_detach) {
